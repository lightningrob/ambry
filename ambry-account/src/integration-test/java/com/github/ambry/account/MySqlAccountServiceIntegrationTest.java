/*
 * Copyright 2020 LinkedIn Corp. All rights reserved.
 *
 * Licensed under the Apache License, Version 2.0 (the "License");
 * you may not use this file except in compliance with the License.
 * You may obtain a copy of the License at
 *
 * http://www.apache.org/licenses/LICENSE-2.0
 *
 * Unless required by applicable law or agreed to in writing, software
 * distributed under the License is distributed on an "AS IS" BASIS,
 * WITHOUT WARRANTIES OR CONDITIONS OF ANY KIND, either express or implied.
 */
package com.github.ambry.account;

import com.codahale.metrics.MetricRegistry;
import com.github.ambry.account.mysql.AccountDao;
import com.github.ambry.account.mysql.ContainerDao;
import com.github.ambry.account.mysql.MySqlAccountStore;
import com.github.ambry.account.mysql.MySqlAccountStoreFactory;
import com.github.ambry.account.mysql.MySqlAccountStoreMetrics;
import com.github.ambry.account.mysql.MySqlDataAccessor;
import com.github.ambry.config.ClusterMapConfig;
import com.github.ambry.config.MySqlAccountServiceConfig;
import com.github.ambry.config.VerifiableProperties;
import com.github.ambry.utils.SystemTime;
import com.github.ambry.utils.TestUtils;
import com.github.ambry.utils.Utils;
import java.io.IOException;
import java.nio.file.Path;
import java.nio.file.Paths;
import java.sql.Connection;
import java.sql.SQLException;
import java.sql.Statement;
import java.util.ArrayList;
import java.util.Collection;
import java.util.Collections;
import java.util.HashMap;
import java.util.List;
import java.util.Map;
import java.util.Properties;
import org.json.JSONArray;
import org.json.JSONObject;
import org.junit.Test;
import org.slf4j.Logger;
import org.slf4j.LoggerFactory;

import static com.github.ambry.account.Container.*;
import static com.github.ambry.account.mysql.MySqlUtils.*;
import static com.github.ambry.config.MySqlAccountServiceConfig.*;
import static com.github.ambry.utils.AccountTestUtils.*;
import static com.github.ambry.utils.TestUtils.*;
import static org.junit.Assert.*;
import static org.mockito.Mockito.*;


/**
 * Integration tests for {@link MySqlAccountService}.
 */
public class MySqlAccountServiceIntegrationTest {

  private static final Logger logger = LoggerFactory.getLogger(MySqlAccountServiceIntegrationTest.class);
  private static final String DESCRIPTION = "Indescribable";
  private final MySqlAccountStoreFactory mockMySqlAccountStoreFactory;
  private MySqlAccountStore mySqlAccountStore;
  private final AccountServiceMetrics accountServiceMetrics;
  private final MySqlAccountStoreMetrics accountStoreMetrics;
  private final Properties mySqlConfigProps;
  private MySqlAccountServiceConfig accountServiceConfig;
  private MySqlAccountService mySqlAccountService;

  public MySqlAccountServiceIntegrationTest() throws Exception {
    mySqlConfigProps = Utils.loadPropsFromResource("mysql.properties");
    mySqlConfigProps.setProperty(ClusterMapConfig.CLUSTERMAP_DATACENTER_NAME, "dc1");
    mySqlConfigProps.setProperty(UPDATER_POLLING_INTERVAL_SECONDS, "0");
    mySqlConfigProps.setProperty(UPDATE_DISABLED, "false");
    accountServiceConfig = new MySqlAccountServiceConfig(new VerifiableProperties(mySqlConfigProps));
    accountServiceMetrics = new AccountServiceMetrics(new MetricRegistry());
<<<<<<< HEAD
    mySqlAccountStore =
        spy(new MySqlAccountStoreFactory(new VerifiableProperties(mySqlConfigProps)).getMySqlAccountStore());
=======
    accountStoreMetrics = new MySqlAccountStoreMetrics(new MetricRegistry());
    mySqlAccountStore = spy(new MySqlAccountStoreFactory(new VerifiableProperties(mySqlConfigProps),
        new MetricRegistry()).getMySqlAccountStore(true));
>>>>>>> ccb7dc8f
    mockMySqlAccountStoreFactory = mock(MySqlAccountStoreFactory.class);
    when(mockMySqlAccountStoreFactory.getMySqlAccountStore()).thenReturn(mySqlAccountStore);
    // Start with empty database
    cleanup();
    mySqlAccountService = getAccountService();
  }

  private MySqlAccountService getAccountService() throws Exception {
    accountServiceConfig = new MySqlAccountServiceConfig(new VerifiableProperties(mySqlConfigProps));
    // Don't initialize account store here as it may have preinitialized data
    return new MySqlAccountService(accountServiceMetrics, accountServiceConfig, mockMySqlAccountStoreFactory);
  }

  @Test
  public void testBadCredentials() throws Exception {
    DbEndpoint endpoint =
        new DbEndpoint("jdbc:mysql://localhost/AccountMetadata", "dc1", true, "baduser", "badpassword");
    try {
<<<<<<< HEAD
      new MySqlAccountStore(Collections.singletonList(endpoint), endpoint.getDatacenter());
=======
      new MySqlAccountStore(endpoint, accountStoreMetrics);
>>>>>>> ccb7dc8f
      fail("Store creation should fail with bad credentials");
    } catch (SQLException e) {
      assertTrue(MySqlDataAccessor.isCredentialError(e));
    }
  }

  /**
   * Tests in-memory cache is initialized with metadata from local file on start up
   * @throws IOException
   */
  @Test
  public void testInitCacheFromDisk() throws Exception {
    Path accountBackupDir = Paths.get(TestUtils.getTempDir("account-backup")).toAbsolutePath();
    mySqlConfigProps.setProperty(BACKUP_DIRECTORY_KEY, accountBackupDir.toString());

    // write test account to backup file
    long lastModifiedTime = 100;
    Account testAccount =
        new AccountBuilder((short) 1, "testAccount", Account.AccountStatus.ACTIVE).lastModifiedTime(lastModifiedTime)
            .build();
    Map<String, String> accountMap = new HashMap<>();
    accountMap.put(Short.toString(testAccount.getId()), testAccount.toJson(false).toString());
    String filename = BackupFileManager.getBackupFilename(1, SystemTime.getInstance().seconds());
    Path filePath = accountBackupDir.resolve(filename);
    BackupFileManager.writeAccountMapToFile(filePath, accountMap);

    mySqlAccountService = getAccountService();

    // verify cache is initialized on startup with test account from backup file
    assertEquals("Mismatch in number of accounts in cache", 1, mySqlAccountService.getAllAccounts().size());
    assertEquals("Mismatch in account info in cache", testAccount,
        mySqlAccountService.getAllAccounts().iterator().next());

    // verify that mySqlAccountStore.getNewAccounts() is called with input argument "lastModifiedTime" value as 100
    verify(mySqlAccountStore, atLeastOnce()).getNewAccounts(lastModifiedTime);
    verify(mySqlAccountStore, atLeastOnce()).getNewContainers(lastModifiedTime);
  }

  /**
   * Tests in-memory cache is updated with accounts from mysql db store on start up
   */
  @Test
  public void testInitCacheOnStartUp() throws Exception {
    Account testAccount = makeTestAccountWithContainer();
    Container testContainer = testAccount.getContainerByName("testContainer");
    mySqlAccountStore.addAccounts(Collections.singletonList(testAccount));
    mySqlAccountStore.addContainer(testContainer);
    mySqlAccountService = getAccountService();

    // Test in-memory cache is updated with accounts from mysql store on start up.
    List<Account> accounts = new ArrayList<>(mySqlAccountService.getAllAccounts());
    assertEquals("Mismatch in number of accounts", 1, accounts.size());
    assertEquals("Mismatch in account information", testAccount, accounts.get(0));
  }

  /**
   * Tests creating and updating accounts through {@link MySqlAccountService}:
   * 1. add a new {@link Account};
   * 2. update existing {@link Account} by adding new {@link Container} to an existing {@link Account};
   */
  @Test
  public void testUpdateAccounts() throws Exception {

    Container testContainer =
        new ContainerBuilder((short) 1, "testContainer", Container.ContainerStatus.ACTIVE, "testContainer",
            (short) 1).build();
    Account testAccount = new AccountBuilder((short) 1, "testAccount", Account.AccountStatus.ACTIVE).containers(
        Collections.singleton(testContainer)).build();

    // 1. Addition of new account. Verify account is added to cache.
    mySqlAccountService.updateAccounts(Collections.singletonList(testAccount));
    List<Account> accounts = new ArrayList<>(mySqlAccountService.getAllAccounts());
    assertEquals("Mismatch in number of accounts", 1, accounts.size());
    assertEquals("Mismatch in account retrieved by ID", testAccount,
        mySqlAccountService.getAccountById(testAccount.getId()));
    assertEquals("Mismatch in account retrieved by name", testAccount,
        mySqlAccountService.getAccountByName(testAccount.getName()));

    // 2. Update existing account by adding new container. Verify account is updated in cache.
    Container testContainer2 =
        new ContainerBuilder((short) 2, "testContainer2", Container.ContainerStatus.ACTIVE, "testContainer2", (short) 1)
            .build();
    testAccount = new AccountBuilder(testAccount).addOrUpdateContainer(testContainer2).build();
    mySqlAccountService.updateAccounts(Collections.singletonList(testAccount));
    assertEquals("Mismatch in account retrieved by ID", testAccount,
        mySqlAccountService.getAccountById(testAccount.getId()));

    // 3. Update existing container. Verify container is updated in cache.
    testContainer = new ContainerBuilder(testContainer).setMediaScanDisabled(true).setCacheable(true).build();
    testAccount = new AccountBuilder(testAccount).addOrUpdateContainer(testContainer).build();
    mySqlAccountService.updateAccounts(Collections.singletonList(testAccount));
    assertEquals("Mismatch in account retrieved by ID", testAccount,
        mySqlAccountService.getAccountById(testAccount.getId()));
  }

  @Test
  public void testFailover() throws Exception {
    String dbInfoJsonString = mySqlConfigProps.getProperty(DB_INFO);
    JSONArray dbInfo = new JSONArray(dbInfoJsonString);
    JSONObject entry = dbInfo.getJSONObject(0);
    DbEndpoint origEndpoint = DbEndpoint.fromJson(entry);
    // Make two endpoints, one with bad url, writeable, remote; second with good url, writeable, local
    String localDc = "local", remoteDc = "remote";
    String badUrl = "jdbc:mysql://badhost/AccountMetadata";
    DbEndpoint localGoodEndpoint =
        new DbEndpoint(origEndpoint.getUrl(), localDc, false, origEndpoint.getUsername(), origEndpoint.getPassword());
    DbEndpoint remoteBadEndpoint =
        new DbEndpoint(badUrl, remoteDc, true, origEndpoint.getUsername(), origEndpoint.getPassword());
    JSONArray endpointsJson = new JSONArray().put(localGoodEndpoint.toJson()).put(remoteBadEndpoint.toJson());
    mySqlConfigProps.setProperty(DB_INFO, endpointsJson.toString());
    mySqlConfigProps.setProperty(ClusterMapConfig.CLUSTERMAP_DATACENTER_NAME, localDc);
    mySqlAccountStore =
        spy(new MySqlAccountStoreFactory(new VerifiableProperties(mySqlConfigProps)).getMySqlAccountStore());
    when(mockMySqlAccountStoreFactory.getMySqlAccountStore()).thenReturn(mySqlAccountStore);
    // constructor does initial fetch which will fail on first endpoint and succeed on second
    mySqlAccountService = new MySqlAccountService(accountServiceMetrics, accountServiceConfig, mockMySqlAccountStoreFactory);

    // Try to update, should fail to get connection
    Account account = makeTestAccountWithContainer();
    try {
      mySqlAccountService.updateAccounts(Collections.singletonList(account));
      fail("Expected failure due to no writeable accounts");
    } catch (AccountServiceException ase) {
      assertEquals(1, accountServiceMetrics.updateAccountErrorCount.getCount());
      // TODO: assertEquals(1, mysqlMetrics.connectionErrorCount)
      assertEquals(AccountServiceErrorCode.InternalError, ase.getErrorCode());
    }
    mySqlAccountService.fetchAndUpdateCache();
    // TODO: after getPreparedStatement tries to upgrade, should fail then succeed
    // TODO: assertEquals(2, mysqlMetrics.connectionErrorCount)
  }

  /**
   * Tests background updater for updating cache from mysql store periodically.
   */
  @Test
  public void testBackgroundUpdater() throws Exception {

    mySqlConfigProps.setProperty(UPDATER_POLLING_INTERVAL_SECONDS, "1");
    Account testAccount = new AccountBuilder((short) 1, "testAccount1", Account.AccountStatus.ACTIVE).build();
    mySqlAccountService = getAccountService();

    assertEquals("Background account updater thread should have been started", 1,
        numThreadsByThisName(MySqlAccountService.MYSQL_ACCOUNT_UPDATER_PREFIX));

    // Verify cache is empty.
    assertNull("Cache should be empty", mySqlAccountService.getAccountById(testAccount.getId()));

    // Add account to DB (could use second AS for this)
    mySqlAccountStore.addAccounts(Collections.singletonList(testAccount));

    // sleep for polling interval time
    Thread.sleep(Long.parseLong(mySqlConfigProps.getProperty(UPDATER_POLLING_INTERVAL_SECONDS)) * 1000 + 100);
    // Verify account is added to cache by background updater.
    assertEquals("Mismatch in account retrieved by ID", testAccount,
        mySqlAccountService.getAccountById(testAccount.getId()));

    // verify that close() stops the background updater thread
    mySqlAccountService.close();

    // force shutdown background updater thread. As the default timeout value is 1 minute, it is possible that thread is
    // present after close() due to actively executing task.
    mySqlAccountService.getScheduler().shutdownNow();

    assertTrue("Background account updater thread should be stopped",
        TestUtils.checkAndSleep(0, () -> numThreadsByThisName(MySqlAccountService.MYSQL_ACCOUNT_UPDATER_PREFIX), 1000));
  }

  /** Producer-consumer test for multiple account services. */
  @Test
  public void testAccountRefresh() throws Exception {
    MySqlAccountService producerAccountService = mySqlAccountService;
    MySqlAccountStore producerAccountStore = mySqlAccountStore;
    // Create second account service with scheduled polling disabled
    mySqlConfigProps.setProperty(UPDATER_POLLING_INTERVAL_SECONDS, "0");
    accountServiceConfig = new MySqlAccountServiceConfig(new VerifiableProperties(mySqlConfigProps));
    // TODO: need separate metrics for this service?
    MySqlAccountStore consumerAccountStore =
<<<<<<< HEAD
        spy(new MySqlAccountStoreFactory(new VerifiableProperties(mySqlConfigProps)).getMySqlAccountStore());
=======
        spy(new MySqlAccountStoreFactory(new VerifiableProperties(mySqlConfigProps),
            new MetricRegistry()).getMySqlAccountStore(true));
>>>>>>> ccb7dc8f
    MySqlAccountStoreFactory mockMySqlAccountStoreFactory = mock(MySqlAccountStoreFactory.class);
    when(mockMySqlAccountStoreFactory.getMySqlAccountStore()).thenReturn(consumerAccountStore);
    MySqlAccountService consumerAccountService =
        new MySqlAccountService(accountServiceMetrics, accountServiceConfig, mockMySqlAccountStoreFactory);

    // Add account with 3 containers
    short accountId = 101;
    String accountName = "a1";
    // Number of calls expected in producer account store
    int expectedAddAccounts = 0, expectedUpdateAccounts = 0;
    int expectedAddContainers = 0, expectedUpdateContainers = 0;
    List<Container> containers = new ArrayList<>();
    containers.add(new ContainerBuilder((short) 1, "c1", ContainerStatus.ACTIVE, DESCRIPTION, accountId).build());
    containers.add(new ContainerBuilder((short) 2, "c2", ContainerStatus.ACTIVE, DESCRIPTION, accountId).build());
    containers.add(new ContainerBuilder((short) 3, "c3", ContainerStatus.ACTIVE, DESCRIPTION, accountId).build());
    Account a1 =
        new AccountBuilder(accountId, accountName, Account.AccountStatus.ACTIVE).containers(containers).build();
    producerAccountService.updateAccounts(Collections.singletonList(a1));
    expectedAddAccounts++;
    expectedAddContainers += 3;
    verifyStoreInteractions(producerAccountStore, expectedAddAccounts, expectedUpdateAccounts, expectedAddContainers,
        expectedUpdateContainers);
    consumerAccountService.fetchAndUpdateCache();
    long lmt = consumerAccountService.accountInfoMapRef.get().getLastModifiedTime();
    assertEquals("Account mismatch", a1, consumerAccountService.getAccountByName(accountName));

    // Update account only
    String newAccountName = "a1-updated";
    a1 = new AccountBuilder(a1).name(newAccountName).build();
    producerAccountService.updateAccounts(Collections.singletonList(a1));
    expectedUpdateAccounts++;
    verifyStoreInteractions(producerAccountStore, expectedAddAccounts, expectedUpdateAccounts, expectedAddContainers,
        expectedUpdateContainers);
    consumerAccountService.fetchAndUpdateCache();
    verify(consumerAccountStore).getNewAccounts(eq(lmt));
    verify(consumerAccountStore).getNewContainers(eq(lmt));
    assertEquals("Account mismatch", a1, consumerAccountService.getAccountByName(newAccountName));
    assertNull("Expected no account with old name", consumerAccountService.getAccountByName(accountName));
    accountName = newAccountName;

    // Update container only
    Container c1Mod = new ContainerBuilder(containers.get(0)).setStatus(ContainerStatus.DELETE_IN_PROGRESS).build();
    containers.set(0, c1Mod);
    a1 = new AccountBuilder(a1).containers(containers).build();
    Collection<Container> result =
        producerAccountService.updateContainers(accountName, Collections.singletonList(c1Mod));
    // Account should not have been touched
    expectedUpdateContainers++;
    verifyStoreInteractions(producerAccountStore, expectedAddAccounts, expectedUpdateAccounts, expectedAddContainers,
        expectedUpdateContainers);
    assertEquals("Expected one result", 1, result.size());
    assertEquals("Container mismatch", c1Mod, result.iterator().next());
    consumerAccountService.fetchAndUpdateCache();
    verify(consumerAccountStore).getNewAccounts(eq(lmt));
    verify(consumerAccountStore).getNewContainers(eq(lmt));
    assertEquals("Container mismatch", c1Mod, consumerAccountService.getContainer(accountName, "c1"));
    assertEquals("Account mismatch", a1, consumerAccountService.getAccountByName(accountName));
    lmt = consumerAccountService.accountInfoMapRef.get().getLastModifiedTime();

    // Add container only
    Container cNew = makeNewContainer("c4", accountId, ContainerStatus.ACTIVE);
    result = producerAccountService.updateContainers(accountName, Collections.singletonList(cNew));
    expectedAddContainers++;
    verifyStoreInteractions(producerAccountStore, expectedAddAccounts, expectedUpdateAccounts, expectedAddContainers,
        expectedUpdateContainers);
    assertEquals("Expected one result", 1, result.size());
    cNew = result.iterator().next();
    containers.add(cNew);
    a1 = new AccountBuilder(a1).containers(containers).build();
    consumerAccountService.fetchAndUpdateCache();
    verify(consumerAccountStore).getNewAccounts(eq(lmt));
    verify(consumerAccountStore).getNewContainers(eq(lmt));
    assertEquals("Container mismatch", cNew, consumerAccountService.getContainer(accountName, "c4"));
    assertEquals("Account mismatch", a1, consumerAccountService.getAccountByName(accountName));

    // TODO:
    // Add container in AS1, call AS2.getContainer() to force fetch
    // Add C1 in AS1, add C1 in AS2 (should succeed and return existing id)
    Container cNewProd = makeNewContainer("c5", accountId, ContainerStatus.ACTIVE);
    result = producerAccountService.updateContainers(accountName, Collections.singletonList(cNewProd));
    short newId = result.iterator().next().getId();
    // Add the same container to second AS with stale cache
    // Expect it to fail first time (conflict), refresh cache and succeed on retry
    result = consumerAccountService.updateContainers(accountName, Collections.singletonList(cNewProd));
    assertEquals(newId, result.iterator().next().getId());
    assertEquals(1, accountServiceMetrics.updateAccountErrorCount.getCount());
    assertEquals(1, accountServiceMetrics.conflictRetryCount.getCount());

    // Add C1 in AS1, add C2 in AS2
    cNewProd = makeNewContainer("c6", accountId, ContainerStatus.ACTIVE);
    result = producerAccountService.updateContainers(accountName, Collections.singletonList(cNewProd));
    newId = result.iterator().next().getId();
    Container cNewCons = makeNewContainer("c7", accountId, ContainerStatus.ACTIVE);
    result = consumerAccountService.updateContainers(accountName, Collections.singletonList(cNewCons));
    assertNotSame(newId, result.iterator().next().getId());
    assertEquals(2, accountServiceMetrics.updateAccountErrorCount.getCount());
    assertEquals(2, accountServiceMetrics.conflictRetryCount.getCount());
  }

  /**
   * Tests following cases for name/id conflicts as specified in the JavaDoc of {@link AccountService#updateAccounts(Collection)}.
   *
   * Existing accounts
   * AccountId     AccountName
   *    1             "a"
   *    2             "b"
   *
   * Accounts will be updated in following order
   * Steps   AccountId   AccountName   If Conflict    Treatment                    Conflict reason
   *  A      1           "a"           no             replace existing record      N/A
   *  B      1           "c"           no             replace existing record      N/A
   *  C      3           "d"           no             add a new record             N/A
   *  D      4           "c"           yes            fail update                  conflicts with existing name.
   *  E      1           "b"           yes            fail update                  conflicts with existing name.
   *
   *
   */
  @Test
  public void testConflictingUpdatesWithAccounts() throws Exception {

    // write two accounts (1, "a") and (2, "b")
    List<Account> existingAccounts = new ArrayList<>();
    existingAccounts.add(new AccountBuilder((short) 1, "a", Account.AccountStatus.ACTIVE).build());
    existingAccounts.add(new AccountBuilder((short) 2, "b", Account.AccountStatus.ACTIVE).build());
    mySqlAccountService.updateAccounts(existingAccounts);

    // case A: verify updating status of account (1, "a") replaces existing record (1, "a")
    Account accountToUpdate =
        new AccountBuilder(mySqlAccountService.getAccountById((short) 1)).status(Account.AccountStatus.INACTIVE)
            .build();
    mySqlAccountService.updateAccounts(Collections.singletonList(accountToUpdate));
    assertEquals("Mismatch in account information", accountToUpdate, mySqlAccountService.getAccountById((short) 1));

    // case B: verify updating name of account (1, "a") to (1, "c") replaces existing record (1, "a")
    accountToUpdate = new AccountBuilder(mySqlAccountService.getAccountById((short) 1)).name("c").build();
    mySqlAccountService.updateAccounts(Collections.singletonList(accountToUpdate));
    assertEquals("Mismatch in account information", accountToUpdate, mySqlAccountService.getAccountById((short) 1));

    // case C: verify adding new account (3, "d") adds new record (3, "d")
    accountToUpdate = new AccountBuilder((short) 3, "d", Account.AccountStatus.ACTIVE).build();
    mySqlAccountService.updateAccounts(Collections.singletonList(accountToUpdate));
    assertEquals("Mismatch in account information", accountToUpdate, mySqlAccountService.getAccountById((short) 3));

    // case D: verify adding new account (4, "c") conflicts in name with (1, "c")
    accountToUpdate = new AccountBuilder((short) 4, "c", Account.AccountStatus.ACTIVE).build();
    assertUpdateAccountsFails(Collections.singletonList(accountToUpdate), AccountServiceErrorCode.ResourceConflict,
        mySqlAccountService);
    assertEquals("UpdateAccountErrorCount in metrics should be 1", 1,
        accountServiceMetrics.updateAccountErrorCount.getCount());

    // case E: verify updating name of account  (1, "c") to (1, "b") conflicts in name with (2, "b")
    accountToUpdate = new AccountBuilder(mySqlAccountService.getAccountById((short) 1)).name("b").build();
    assertUpdateAccountsFails(Collections.singletonList(accountToUpdate), AccountServiceErrorCode.ResourceConflict,
        mySqlAccountService);
    assertEquals("UpdateAccountErrorCount in metrics should be 2", 2,
        accountServiceMetrics.updateAccountErrorCount.getCount());

    // verify there should be 3 accounts (1, "c), (2, "b) and (3, "d) at the end of operation
    assertEquals("Mismatch in number of accounts", 3, mySqlAccountService.getAllAccounts().size());
    assertEquals("Mismatch in name of account", "c", mySqlAccountService.getAccountById((short) 1).getName());
    assertEquals("Mismatch in name of account", "b", mySqlAccountService.getAccountById((short) 2).getName());
    assertEquals("Mismatch in name of account", "d", mySqlAccountService.getAccountById((short) 3).getName());
  }

  /**
   * Tests name/id conflicts in Containers
   */
  @Test
  public void testConflictingUpdatesWithContainers() throws Exception {
    List<Container> containersList = new ArrayList<>();
    containersList.add(new ContainerBuilder((short) 1, "c1", ContainerStatus.ACTIVE, "c1", (short) 1).build());
    containersList.add(new ContainerBuilder((short) 2, "c2", ContainerStatus.ACTIVE, "c2", (short) 1).build());
    Account accountToUpdate =
        new AccountBuilder((short) 1, "a", Account.AccountStatus.ACTIVE).containers(containersList).build();

    // write account (1,a) with containers (1,c1), (2,c2)
    mySqlAccountService.updateAccounts(Collections.singletonList(accountToUpdate));
    assertEquals("Mismatch in number of containers", 2,
        mySqlAccountService.getAccountById(accountToUpdate.getId()).getAllContainers().size());

    // case A: Verify that changing name of container (1,c1) to (1,c3) replaces existing record
    Container containerToUpdate =
        new ContainerBuilder((short) 1, "c3", ContainerStatus.ACTIVE, "c3", (short) 1).build();
    accountToUpdate = new AccountBuilder(accountToUpdate).addOrUpdateContainer(containerToUpdate).build();
    mySqlAccountService.updateAccounts(Collections.singletonList(accountToUpdate));
    assertEquals("Mismatch in container information", containerToUpdate,
        mySqlAccountService.getAccountById((short) 1).getContainerById((short) 1));

    // case B: Verify addition of new container (3,c3) conflicts in name with existing container (1,c3)
    containerToUpdate = new ContainerBuilder((short) 3, "c3", ContainerStatus.ACTIVE, "c3", (short) 1).build();
    accountToUpdate =
        new AccountBuilder(accountToUpdate).containers(Collections.singletonList(containerToUpdate)).build();
    assertUpdateAccountsFails(Collections.singletonList(accountToUpdate), AccountServiceErrorCode.ResourceConflict,
        mySqlAccountService);
    accountToUpdate = new AccountBuilder(accountToUpdate).removeContainer(containerToUpdate).build();
    assertEquals("UpdateAccountErrorCount in metrics should be 1", 1,
        accountServiceMetrics.updateAccountErrorCount.getCount());

    // case C: Verify addition of new container (3,c4) is successful
    containerToUpdate = new ContainerBuilder((short) 3, "c4", ContainerStatus.ACTIVE, "c4", (short) 1).build();
    accountToUpdate = new AccountBuilder(accountToUpdate).addOrUpdateContainer(containerToUpdate).build();
    mySqlAccountService.updateAccounts(Collections.singletonList(accountToUpdate));
    assertEquals("Mismatch in container information", containerToUpdate,
        mySqlAccountService.getAccountById((short) 1).getContainerById((short) 3));

    // case D: Verify updating name of container (3,c4) to c2 conflicts in name with existing container (2,c2)
    containerToUpdate =
        new ContainerBuilder(mySqlAccountService.getAccountById((short) 1).getContainerById((short) 3)).setName("c2")
            .build();
    accountToUpdate = new AccountBuilder(accountToUpdate).addOrUpdateContainer(containerToUpdate).build();
    assertUpdateAccountsFails(Collections.singletonList(accountToUpdate), AccountServiceErrorCode.ResourceConflict,
        mySqlAccountService);
    assertEquals("UpdateAccountErrorCount in metrics should be 2", 2,
        accountServiceMetrics.updateAccountErrorCount.getCount());
  }

  private Account makeTestAccountWithContainer() {
    Container testContainer =
        new ContainerBuilder((short) 1, "testContainer", Container.ContainerStatus.ACTIVE, "testContainer",
            (short) 1).build();
    Account testAccount = new AccountBuilder((short) 1, "testAccount", Account.AccountStatus.ACTIVE).containers(
        Collections.singleton(testContainer)).build();
    return testAccount;
  }


  /**
   * Create a new container to add to an account.
   * @param name container name
   * @param parentAccountId id of parent account
   * @param status container status
   * @return the generated container
   */
  private Container makeNewContainer(String name, short parentAccountId, ContainerStatus status) {
    return new ContainerBuilder(Container.UNKNOWN_CONTAINER_ID, name, status, DESCRIPTION, parentAccountId).build();
  }

  /**
   * Checks that {@link MySqlAccountStore} methods were called the expected number of times.
   * @param accountStore
   * @param expectedAddAccounts
   * @param expectedUpdateAccounts
   * @param expectedAddContainers
   * @param expectedUpdateContainers
   * @throws Exception
   */
  private void verifyStoreInteractions(MySqlAccountStore accountStore, int expectedAddAccounts,
      int expectedUpdateAccounts, int expectedAddContainers, int expectedUpdateContainers) throws Exception {
    verify(accountStore, times(expectedAddAccounts)).addAccount(any());
    verify(accountStore, times(expectedUpdateAccounts)).updateAccount(any());
    verify(accountStore, times(expectedAddContainers)).addContainer(any());
    verify(accountStore, times(expectedUpdateContainers)).updateContainer(any());
  }

  /**
   * Empties the accounts and containers tables.
   * @throws SQLException
   */
  private void cleanup() throws SQLException {
    Connection dbConnection = mySqlAccountStore.getMySqlDataAccessor().getDatabaseConnection(true);
    Statement statement = dbConnection.createStatement();
    statement.executeUpdate("DELETE FROM " + AccountDao.ACCOUNT_TABLE);
    statement.executeUpdate("DELETE FROM " + ContainerDao.CONTAINER_TABLE);
  }
}<|MERGE_RESOLUTION|>--- conflicted
+++ resolved
@@ -76,14 +76,9 @@
     mySqlConfigProps.setProperty(UPDATE_DISABLED, "false");
     accountServiceConfig = new MySqlAccountServiceConfig(new VerifiableProperties(mySqlConfigProps));
     accountServiceMetrics = new AccountServiceMetrics(new MetricRegistry());
-<<<<<<< HEAD
-    mySqlAccountStore =
-        spy(new MySqlAccountStoreFactory(new VerifiableProperties(mySqlConfigProps)).getMySqlAccountStore());
-=======
     accountStoreMetrics = new MySqlAccountStoreMetrics(new MetricRegistry());
     mySqlAccountStore = spy(new MySqlAccountStoreFactory(new VerifiableProperties(mySqlConfigProps),
-        new MetricRegistry()).getMySqlAccountStore(true));
->>>>>>> ccb7dc8f
+        new MetricRegistry()).getMySqlAccountStore());
     mockMySqlAccountStoreFactory = mock(MySqlAccountStoreFactory.class);
     when(mockMySqlAccountStoreFactory.getMySqlAccountStore()).thenReturn(mySqlAccountStore);
     // Start with empty database
@@ -102,11 +97,7 @@
     DbEndpoint endpoint =
         new DbEndpoint("jdbc:mysql://localhost/AccountMetadata", "dc1", true, "baduser", "badpassword");
     try {
-<<<<<<< HEAD
-      new MySqlAccountStore(Collections.singletonList(endpoint), endpoint.getDatacenter());
-=======
-      new MySqlAccountStore(endpoint, accountStoreMetrics);
->>>>>>> ccb7dc8f
+      new MySqlAccountStore(Collections.singletonList(endpoint), endpoint.getDatacenter(), accountStoreMetrics);
       fail("Store creation should fail with bad credentials");
     } catch (SQLException e) {
       assertTrue(MySqlDataAccessor.isCredentialError(e));
@@ -218,11 +209,12 @@
     JSONArray endpointsJson = new JSONArray().put(localGoodEndpoint.toJson()).put(remoteBadEndpoint.toJson());
     mySqlConfigProps.setProperty(DB_INFO, endpointsJson.toString());
     mySqlConfigProps.setProperty(ClusterMapConfig.CLUSTERMAP_DATACENTER_NAME, localDc);
-    mySqlAccountStore =
-        spy(new MySqlAccountStoreFactory(new VerifiableProperties(mySqlConfigProps)).getMySqlAccountStore());
+    mySqlAccountStore = spy(new MySqlAccountStoreFactory(new VerifiableProperties(mySqlConfigProps),
+        new MetricRegistry()).getMySqlAccountStore());
     when(mockMySqlAccountStoreFactory.getMySqlAccountStore()).thenReturn(mySqlAccountStore);
     // constructor does initial fetch which will fail on first endpoint and succeed on second
-    mySqlAccountService = new MySqlAccountService(accountServiceMetrics, accountServiceConfig, mockMySqlAccountStoreFactory);
+    mySqlAccountService =
+        new MySqlAccountService(accountServiceMetrics, accountServiceConfig, mockMySqlAccountStoreFactory);
 
     // Try to update, should fail to get connection
     Account account = makeTestAccountWithContainer();
@@ -285,12 +277,8 @@
     accountServiceConfig = new MySqlAccountServiceConfig(new VerifiableProperties(mySqlConfigProps));
     // TODO: need separate metrics for this service?
     MySqlAccountStore consumerAccountStore =
-<<<<<<< HEAD
-        spy(new MySqlAccountStoreFactory(new VerifiableProperties(mySqlConfigProps)).getMySqlAccountStore());
-=======
         spy(new MySqlAccountStoreFactory(new VerifiableProperties(mySqlConfigProps),
-            new MetricRegistry()).getMySqlAccountStore(true));
->>>>>>> ccb7dc8f
+            new MetricRegistry()).getMySqlAccountStore());
     MySqlAccountStoreFactory mockMySqlAccountStoreFactory = mock(MySqlAccountStoreFactory.class);
     when(mockMySqlAccountStoreFactory.getMySqlAccountStore()).thenReturn(consumerAccountStore);
     MySqlAccountService consumerAccountService =
@@ -516,7 +504,6 @@
     return testAccount;
   }
 
-
   /**
    * Create a new container to add to an account.
    * @param name container name
