--- conflicted
+++ resolved
@@ -85,13 +85,7 @@
     when(mockDriver.connect(anyString(), any(Properties.class))).thenReturn(mockConnection);
     MySqlUtils.DbEndpoint dbEndpoint =
         new MySqlUtils.DbEndpoint("jdbc:mysql://localhost/AccountMetadata", "dc1", true, "ambry", "ambry");
-<<<<<<< HEAD
-    return new MySqlDataAccessor(Collections.singletonList(dbEndpoint), mockDriver);
-=======
-    MySqlDataAccessor dataAccessor = new MySqlDataAccessor(dbEndpoint, mockDriver, metrics);
-    when(dataAccessor.getDatabaseConnection()).thenReturn(mockConnection);
-    return dataAccessor;
->>>>>>> ccb7dc8f
+    return new MySqlDataAccessor(Collections.singletonList(dbEndpoint), mockDriver, metrics);
   }
 
   @Test
