/*
 * Copyright 2017 LinkedIn Corp. All rights reserved.
 *
 * Licensed under the Apache License, Version 2.0 (the "License");
 * you may not use this file except in compliance with the License.
 * You may obtain a copy of the License at
 *
 * http://www.apache.org/licenses/LICENSE-2.0
 *
 * Unless required by applicable law or agreed to in writing, software
 * distributed under the License is distributed on an "AS IS" BASIS,
 * WITHOUT WARRANTIES OR CONDITIONS OF ANY KIND, either express or implied.
 */
package com.github.ambry.account;

import com.github.ambry.config.AccountServiceConfig;
import java.util.ArrayList;
import java.util.Collection;
import java.util.Collections;
import java.util.HashMap;
import java.util.List;
import java.util.Map;
import java.util.Objects;
import java.util.concurrent.CopyOnWriteArraySet;
import java.util.concurrent.atomic.AtomicReference;
import java.util.concurrent.locks.ReentrantLock;
import java.util.function.Consumer;
import org.slf4j.Logger;
import org.slf4j.LoggerFactory;


/**
 * Class which provides a basic implementation an {@link AccountService}. The handling of accounts is mostly the same
 * for all the implementations. The only thing the implementations (usually) differ in is what the source is of the
 * accounts (Zookeeper / Helix, MySql, local JSON file, etcd, Consul, etc).
 */
abstract class AbstractAccountService implements AccountService {

  private static final Logger logger = LoggerFactory.getLogger(AbstractAccountService.class);

  protected final AtomicReference<AccountInfoMap> accountInfoMapRef;
  protected final ReentrantLock lock = new ReentrantLock();
  protected final CopyOnWriteArraySet<Consumer<Collection<Account>>> accountUpdateConsumers =
      new CopyOnWriteArraySet<>();
  protected final AccountServiceMetrics accountServiceMetrics;
  private final AccountServiceConfig config;

  public AbstractAccountService(AccountServiceConfig config, AccountServiceMetrics accountServiceMetrics) {
    this.config = config;
    this.accountServiceMetrics = accountServiceMetrics;

    this.accountInfoMapRef = new AtomicReference<>(new AccountInfoMap(accountServiceMetrics));
  }

  /**
   * Ensures the account service is ready to process requests. Throws an unchecked exception (for example
   * {@link IllegalStateException}) if the account service is not ready to process requests.
   */
  abstract protected void checkOpen();

  @Override
  public Account getAccountByName(String accountName) {
    checkOpen();
    Objects.requireNonNull(accountName, "accountName cannot be null.");
    return accountInfoMapRef.get().getAccountByName(accountName);
  }

  @Override
  public Account getAccountById(short id) {
    checkOpen();
    return accountInfoMapRef.get().getAccountById(id);
  }

  @Override
  public Collection<Account> getAllAccounts() {
    checkOpen();
    return accountInfoMapRef.get().getAccounts();
  }

  @Override
  public Collection<Container> updateContainers(String accountName, Collection<Container> containers)
      throws AccountServiceException {
    checkOpen();
    // input validation
    if (accountName == null || accountName.isEmpty() || containers == null || containers.isEmpty()) {
      throw new AccountServiceException("Account or container is null or empty", AccountServiceErrorCode.BadRequest);
    }
    Account account = getAccountByName(accountName);
    if (account == null) {
      logger.error("Account {} is not found", accountName);
      throw new AccountServiceException("Account " + accountName + " is not found", AccountServiceErrorCode.NotFound);
    }

    List<Container> resolvedContainers = new ArrayList<>();
    List<Container> existingUnchangedContainers = new ArrayList<>();
    // create a hashmap to map the name to existing containers in account
    Map<String, Container> existingContainersInAccount = new HashMap<>();
    account.getAllContainers().forEach(c -> existingContainersInAccount.put(c.getName(), c));

    // Generate container ids for new containers
    short nextContainerId = account.getAllContainers()
        .stream()
        .map(Container::getId)
        .max(Short::compareTo)
        .map(maxId -> (short) (maxId + 1))
        .orElse(config.containerIdStartNumber);

    for (Container container : containers) {
      if (container.getId() == Container.UNKNOWN_CONTAINER_ID) {
        // new container
        // make sure there is no conflicting container (conflicting means a container with same name but different attributes already exists).
        Container existingContainer = existingContainersInAccount.get(container.getName());
        if (existingContainer != null) {
          if (existingContainer.isSameContainer(container)) {
            // If an exactly same container already exists, treat as no-op (may be retry after partial failure).
            // But include it in the list returned to caller to provide the containerId.
            logger.info("Request to create container with existing name and properties: {}",
                existingContainer.toJson().toString());
            existingUnchangedContainers.add(existingContainer);
          } else {
            throw new AccountServiceException("There is a conflicting container in account " + accountName,
                AccountServiceErrorCode.ResourceConflict);
          }
        } else {
          resolvedContainers.add(
              new ContainerBuilder(container).setId(nextContainerId).setParentAccountId(account.getId()).build());
          ++nextContainerId;
        }
      } else {
        // existing container
        Container existingContainer = existingContainersInAccount.get(container.getName());
        if (existingContainer == null) {
          throw new AccountServiceException(
              "In account " + accountName + ", container " + container.getName() + " does not exist (containerId "
                  + container.getId() + " was supplied)", AccountServiceErrorCode.NotFound);
        } else if (existingContainer.getId() != container.getId()) {
          throw new AccountServiceException(
              "In account " + accountName + ", container " + container.getName() + " has containerId "
                  + existingContainer.getId() + " (" + container.getId() + " was supplied)",
              AccountServiceErrorCode.ResourceConflict);
        } else {
          resolvedContainers.add(container);
        }
      }
    }

    if (!resolvedContainers.isEmpty()) {
<<<<<<< HEAD
      updateResolvedContainers(account, resolvedContainers);
=======
      // In case updating account metadata store failed, we do a deep copy of original account. Thus, we don't have to
      // revert changes in original account when there is a failure.
      AccountBuilder accountBuilder = new AccountBuilder(account);
      resolvedContainers.forEach(accountBuilder::addOrUpdateContainer);
      Account updatedAccount = accountBuilder.build();
      boolean hasSucceeded = updateAccounts(Collections.singletonList(updatedAccount));
      // TODO: updateAccounts should throw exception with specific error code
      if (!hasSucceeded) {
        throw new AccountServiceException("Account update failed for " + accountName,
            AccountServiceErrorCode.InternalError);
      }
>>>>>>> 5399553f
    }

    resolvedContainers.addAll(existingUnchangedContainers);
    return resolvedContainers;
  }

  /**
   * Update the containers that have been vetted as non-duplicates and populated with ids.
   * @param account the account owning the containers.
   * @param resolvedContainers the resolved containers.
   * @throws AccountServiceException
   */
  protected void updateResolvedContainers(Account account, Collection<Container> resolvedContainers)
      throws AccountServiceException {
    // In case updating account metadata store failed, we do a deep copy of original account. Thus, we don't have to
    // revert changes in original account when there is a failure.
    AccountBuilder accountBuilder = new AccountBuilder(account);
    resolvedContainers.forEach(accountBuilder::addOrUpdateContainer);
    Account updatedAccount = accountBuilder.build();
    boolean hasSucceeded = updateAccounts(Collections.singletonList(updatedAccount));
    // TODO: updateAccounts should throw exception with specific error code
    if (!hasSucceeded) {
      throw new AccountServiceException("Account update failed for " + account.getName(),
          AccountServiceErrorCode.AccountUpdateError);
    }
  }

  @Override
  public boolean addAccountUpdateConsumer(Consumer<Collection<Account>> accountUpdateConsumer) {
    checkOpen();
    Objects.requireNonNull(accountUpdateConsumer, "accountUpdateConsumer to subscribe cannot be null");
    return accountUpdateConsumers.add(accountUpdateConsumer);
  }

  @Override
  public boolean removeAccountUpdateConsumer(Consumer<Collection<Account>> accountUpdateConsumer) {
    checkOpen();
    Objects.requireNonNull(accountUpdateConsumer, "accountUpdateConsumer to unsubscribe cannot be null");
    return accountUpdateConsumers.remove(accountUpdateConsumer);
  }

  /**
   * Logs and notifies account update {@link Consumer}s about any new account changes/creations.
   * @param newAccountInfoMap the new {@link AccountInfoMap} that has been set.
   * @param oldAccountInfoMap the {@link AccountInfoMap} that was cached before this change.
   * @param isCalledFromListener {@code true} if the caller is the account update listener, {@code false} otherwise.
   */
  protected void notifyAccountUpdateConsumers(AccountInfoMap newAccountInfoMap, AccountInfoMap oldAccountInfoMap,
      boolean isCalledFromListener) {
    Map<Short, Account> idToUpdatedAccounts = new HashMap<>();
    for (Account newAccount : newAccountInfoMap.getAccounts()) {
      if (!newAccount.equals(oldAccountInfoMap.getAccountById(newAccount.getId()))) {
        idToUpdatedAccounts.put(newAccount.getId(), newAccount);
      }
    }
    if (idToUpdatedAccounts.size() > 0) {
      logger.info("Received updates for {} accounts. Received from listener={}. Account IDs={}",
          idToUpdatedAccounts.size(), isCalledFromListener, idToUpdatedAccounts.keySet());
      // @todo In long run, this metric is not necessary.
      if (isCalledFromListener) {
        accountServiceMetrics.accountUpdatesCapturedByScheduledUpdaterCount.inc();
      }
      Collection<Account> updatedAccounts = Collections.unmodifiableCollection(idToUpdatedAccounts.values());
      for (Consumer<Collection<Account>> accountUpdateConsumer : accountUpdateConsumers) {
        long startTime = System.currentTimeMillis();
        try {
          accountUpdateConsumer.accept(updatedAccounts);
          long consumerExecutionTimeInMs = System.currentTimeMillis() - startTime;
          logger.trace("Consumer={} has been notified for account change, took {} ms", accountUpdateConsumer,
              consumerExecutionTimeInMs);
          accountServiceMetrics.accountUpdateConsumerTimeInMs.update(consumerExecutionTimeInMs);
        } catch (Exception e) {
          logger.error("Exception occurred when notifying accountUpdateConsumer={}", accountUpdateConsumer, e);
        }
      }
    } else {
      logger.debug("HelixAccountService is updated with 0 updated account");
    }
  }
}
<|MERGE_RESOLUTION|>--- conflicted
+++ resolved
@@ -145,21 +145,7 @@
     }
 
     if (!resolvedContainers.isEmpty()) {
-<<<<<<< HEAD
       updateResolvedContainers(account, resolvedContainers);
-=======
-      // In case updating account metadata store failed, we do a deep copy of original account. Thus, we don't have to
-      // revert changes in original account when there is a failure.
-      AccountBuilder accountBuilder = new AccountBuilder(account);
-      resolvedContainers.forEach(accountBuilder::addOrUpdateContainer);
-      Account updatedAccount = accountBuilder.build();
-      boolean hasSucceeded = updateAccounts(Collections.singletonList(updatedAccount));
-      // TODO: updateAccounts should throw exception with specific error code
-      if (!hasSucceeded) {
-        throw new AccountServiceException("Account update failed for " + accountName,
-            AccountServiceErrorCode.InternalError);
-      }
->>>>>>> 5399553f
     }
 
     resolvedContainers.addAll(existingUnchangedContainers);
@@ -183,7 +169,7 @@
     // TODO: updateAccounts should throw exception with specific error code
     if (!hasSucceeded) {
       throw new AccountServiceException("Account update failed for " + account.getName(),
-          AccountServiceErrorCode.AccountUpdateError);
+          AccountServiceErrorCode.InternalError);
     }
   }
 
