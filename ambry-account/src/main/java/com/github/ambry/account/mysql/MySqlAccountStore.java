--- conflicted
+++ resolved
@@ -29,19 +29,14 @@
   private final ContainerDao containerDao;
   private final MySqlDataAccessor mySqlDataAccessor;
 
-<<<<<<< HEAD
-  public MySqlAccountStore(List<MySqlUtils.DbEndpoint> dbEndpoints, String localDatacenter) throws SQLException {
-    mySqlDataAccessor = new MySqlDataAccessor(dbEndpoints, localDatacenter);
-=======
   /**
    * Constructor.
-   * @param dbEndpoint MySql DB end point
+   * @param dbEndpoints MySql DB end points
    * @param metrics metrics to track mysql operations
    * @throws SQLException
    */
-  public MySqlAccountStore(MySqlUtils.DbEndpoint dbEndpoint, MySqlAccountStoreMetrics metrics) throws SQLException {
-    mySqlDataAccessor = new MySqlDataAccessor(dbEndpoint, metrics);
->>>>>>> ccb7dc8f
+  public MySqlAccountStore(List<MySqlUtils.DbEndpoint> dbEndpoints, String localDatacenter, MySqlAccountStoreMetrics metrics) throws SQLException {
+    mySqlDataAccessor = new MySqlDataAccessor(dbEndpoints, localDatacenter, metrics);
     accountDao = new AccountDao(mySqlDataAccessor);
     containerDao = new ContainerDao(mySqlDataAccessor);
   }
