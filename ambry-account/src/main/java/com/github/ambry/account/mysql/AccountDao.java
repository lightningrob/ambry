/*
 * Copyright 2020 LinkedIn Corp. All rights reserved.
 *
 * Licensed under the Apache License, Version 2.0 (the "License");
 * you may not use this file except in compliance with the License.
 * You may obtain a copy of the License at
 *
 * http://www.apache.org/licenses/LICENSE-2.0
 *
 * Unless required by applicable law or agreed to in writing, software
 * distributed under the License is distributed on an "AS IS" BASIS,
 * WITHOUT WARRANTIES OR CONDITIONS OF ANY KIND, either express or implied.
 */
package com.github.ambry.account.mysql;

import com.github.ambry.account.Account;
import com.github.ambry.account.AccountBuilder;
import com.github.ambry.account.AccountCollectionSerde;
import java.sql.PreparedStatement;
import java.sql.ResultSet;
import java.sql.SQLException;
import java.sql.Timestamp;
import java.util.ArrayList;
import java.util.List;
import org.json.JSONObject;

import static com.github.ambry.account.mysql.MySqlDataAccessor.OperationType.*;


/**
 * Account Data Access Object.
 */
public class AccountDao {

  public static final String ACCOUNT_TABLE = "Accounts";
  public static final String ACCOUNT_INFO = "accountInfo";
  public static final String VERSION = "version";
  public static final String CREATION_TIME = "creationTime";
  public static final String LAST_MODIFIED_TIME = "lastModifiedTime";
  public static final String ACCOUNT_ID = "accountId";

  private final MySqlDataAccessor dataAccessor;
  private final String insertSql;
  private final String getSinceSql;
  private final String updateSql;

  public AccountDao(MySqlDataAccessor dataAccessor) {
    this.dataAccessor = dataAccessor;
    insertSql =
        String.format("insert into %s (%s, %s, %s, %s) values (?, ?, now(3), now(3))", ACCOUNT_TABLE, ACCOUNT_INFO,
            VERSION, CREATION_TIME, LAST_MODIFIED_TIME);
    getSinceSql = String.format("select %s, %s, %s from %s where %s > ?", ACCOUNT_INFO, VERSION, LAST_MODIFIED_TIME,
        ACCOUNT_TABLE, LAST_MODIFIED_TIME);
    updateSql =
        String.format("update %s set %s = ?, %s = ?, %s = now(3) where %s = ? ", ACCOUNT_TABLE, ACCOUNT_INFO, VERSION,
            LAST_MODIFIED_TIME, ACCOUNT_ID);
  }

  /**
   * Add an account to the database.
   * @param account the account to insert.
   * @throws SQLException
   */
  public void addAccount(Account account) throws SQLException {
    try {
<<<<<<< HEAD
      PreparedStatement insertStatement = dataAccessor.getPreparedStatement(insertSql, true);
=======
      long startTimeMs = System.currentTimeMillis();
      PreparedStatement insertStatement = dataAccessor.getPreparedStatement(insertSql);
>>>>>>> ccb7dc8f
      insertStatement.setString(1, AccountCollectionSerde.accountToJsonNoContainers(account).toString());
      insertStatement.setInt(2, account.getSnapshotVersion());
      insertStatement.executeUpdate();
      dataAccessor.onSuccess(Write, System.currentTimeMillis() - startTimeMs);
    } catch (SQLException e) {
      dataAccessor.onException(e, Write);
      throw e;
    }
  }

  /**
   * Gets all accounts that have been created or modified since the specified time.
   * @param updatedSince the last modified time used to filter.
   * @return a list of {@link Account}s.
   * @throws SQLException
   */
  public List<Account> getNewAccounts(long updatedSince) throws SQLException {
    long startTimeMs = System.currentTimeMillis();
    Timestamp sinceTime = new Timestamp(updatedSince);
    PreparedStatement getSinceStatement = dataAccessor.getPreparedStatement(getSinceSql, false);
    getSinceStatement.setTimestamp(1, sinceTime);
    try (ResultSet rs = getSinceStatement.executeQuery()) {
      List<Account> accounts = convertResultSet(rs);
      dataAccessor.onSuccess(Read, System.currentTimeMillis() - startTimeMs);
      return accounts;
    } catch (SQLException e) {
      dataAccessor.onException(e, Read);
      throw e;
    }
  }

  /**
   * Updates an existing account in the database.
   * @param account the account to update.
   * @throws SQLException
   */
  public void updateAccount(Account account) throws SQLException {
    try {
<<<<<<< HEAD
      PreparedStatement updateStatement = dataAccessor.getPreparedStatement(updateSql, true);
=======
      long startTimeMs = System.currentTimeMillis();
      PreparedStatement updateStatement = dataAccessor.getPreparedStatement(updateSql);
>>>>>>> ccb7dc8f
      updateStatement.setString(1, AccountCollectionSerde.accountToJsonNoContainers(account).toString());
      updateStatement.setInt(2, account.getSnapshotVersion());
      updateStatement.setInt(3, account.getId());
      updateStatement.executeUpdate();
      dataAccessor.onSuccess(Write, System.currentTimeMillis() - startTimeMs);
    } catch (SQLException e) {
      dataAccessor.onException(e, Write);
      throw e;
    }
  }

  /**
   * Convert a query result set to a list of accounts.
   * @param resultSet the result set.
   * @return a list of {@link Account}s.
   * @throws SQLException
   */
  private List<Account> convertResultSet(ResultSet resultSet) throws SQLException {
    List<Account> accounts = new ArrayList<>();
    while (resultSet.next()) {
      String accountJson = resultSet.getString(ACCOUNT_INFO);
      Timestamp lastModifiedTime = resultSet.getTimestamp(LAST_MODIFIED_TIME);
      int version = resultSet.getInt(VERSION);
      Account account =
          new AccountBuilder(Account.fromJson(new JSONObject(accountJson))).lastModifiedTime(lastModifiedTime.getTime())
              .snapshotVersion(version)
              .build();
      accounts.add(account);
    }
    return accounts;
  }
}<|MERGE_RESOLUTION|>--- conflicted
+++ resolved
@@ -63,12 +63,8 @@
    */
   public void addAccount(Account account) throws SQLException {
     try {
-<<<<<<< HEAD
+      long startTimeMs = System.currentTimeMillis();
       PreparedStatement insertStatement = dataAccessor.getPreparedStatement(insertSql, true);
-=======
-      long startTimeMs = System.currentTimeMillis();
-      PreparedStatement insertStatement = dataAccessor.getPreparedStatement(insertSql);
->>>>>>> ccb7dc8f
       insertStatement.setString(1, AccountCollectionSerde.accountToJsonNoContainers(account).toString());
       insertStatement.setInt(2, account.getSnapshotVersion());
       insertStatement.executeUpdate();
@@ -107,12 +103,8 @@
    */
   public void updateAccount(Account account) throws SQLException {
     try {
-<<<<<<< HEAD
+      long startTimeMs = System.currentTimeMillis();
       PreparedStatement updateStatement = dataAccessor.getPreparedStatement(updateSql, true);
-=======
-      long startTimeMs = System.currentTimeMillis();
-      PreparedStatement updateStatement = dataAccessor.getPreparedStatement(updateSql);
->>>>>>> ccb7dc8f
       updateStatement.setString(1, AccountCollectionSerde.accountToJsonNoContainers(account).toString());
       updateStatement.setInt(2, account.getSnapshotVersion());
       updateStatement.setInt(3, account.getId());
