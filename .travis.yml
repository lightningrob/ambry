--- conflicted
+++ resolved
@@ -31,16 +31,7 @@
 branches:
   except: # don't build tags
     - /^v\d/
-<<<<<<< HEAD
 install: skip # skips unnecessary ./gradlew assemble (https://docs.travis-ci.com/user/job-lifecycle/#skipping-the-installation-phase)
-script:
-  - ./travis-build.sh
-after_success:
-  - bash <(curl -s https://codecov.io/bash)
-after_failure:
-  - cat ./*.log
-=======
-install: skip # skips unnecessary ./gradlew assemble (https://docs.travis-ci.com/user/job-lifecycle/#skipping-the-installation-phase) 
 
 jobs:
   include:
@@ -57,5 +48,4 @@
 stages:
   - name: test
   - name: publish
-    if: branch = master and type = push
->>>>>>> 7ac904b1
+    if: branch = master and type = push