--- conflicted
+++ resolved
@@ -62,10 +62,6 @@
 public class AzureBlobDataAccessor {
 
   private static final Logger logger = LoggerFactory.getLogger(AzureBlobDataAccessor.class);
-<<<<<<< HEAD
-=======
-  private static final int batchPurgeTimeoutSec = 60;
->>>>>>> 5288fb5c
   private final BlobServiceClient storageClient;
   private final BlobBatchClient blobBatchClient;
   private final Configuration storageConfiguration;
@@ -75,12 +71,9 @@
   private final Set<String> knownContainers = ConcurrentHashMap.newKeySet();
   private ProxyOptions proxyOptions;
   private final int purgeBatchSize;
-<<<<<<< HEAD
   private final Duration requestTimeout, uploadTimeout, batchTimeout;
   private final BlobRequestConditions defaultRequestConditions = null;
-=======
   private Callable<?> updateCallback = null;
->>>>>>> 5288fb5c
 
   /**
    * Production constructor
