--- conflicted
+++ resolved
@@ -35,11 +35,8 @@
 import com.github.ambry.cloud.CloudBlobMetadata;
 import com.github.ambry.commons.BlobId;
 import com.github.ambry.config.CloudConfig;
-<<<<<<< HEAD
 import com.google.common.collect.Lists;
-=======
 import com.github.ambry.utils.Utils;
->>>>>>> fcdfca8f
 import java.io.IOException;
 import java.io.InputStream;
 import java.io.OutputStream;
@@ -47,11 +44,8 @@
 import java.net.HttpURLConnection;
 import java.net.InetSocketAddress;
 import java.time.Duration;
-<<<<<<< HEAD
 import java.util.ArrayList;
 import java.util.HashMap;
-=======
->>>>>>> fcdfca8f
 import java.util.List;
 import java.util.Map;
 import java.util.Objects;
@@ -335,8 +329,8 @@
       BlobBatch blobBatch = blobBatchClient.getBlobBatch();
       List<Response<Void>> responseList = new ArrayList<>();
       for (CloudBlobMetadata blobMetadata : someBlobs) {
-        String containerName = getAzureContainerName(blobMetadata.getPartitionId());
-        String blobName = blobMetadata.getCloudBlobName();
+        String containerName = getAzureContainerName(blobMetadata);
+        String blobName = getAzureBlobName(blobMetadata);
         responseList.add(blobBatch.deleteBlob(containerName, blobName));
       }
       blobBatchClient.submitBatchWithResponse(blobBatch, false, Duration.ofHours(1), Context.NONE);
