--- conflicted
+++ resolved
@@ -33,7 +33,6 @@
 import com.microsoft.azure.cosmosdb.SqlParameter;
 import com.microsoft.azure.cosmosdb.SqlParameterCollection;
 import com.microsoft.azure.cosmosdb.SqlQuerySpec;
-import com.microsoft.azure.cosmosdb.internal.HttpConstants;
 import com.microsoft.azure.cosmosdb.rx.AsyncDocumentClient;
 import java.io.IOException;
 import java.io.InputStream;
@@ -175,7 +174,7 @@
     } catch (BlobStorageException | DocumentClientException | IOException e) {
       azureMetrics.backupErrorCount.inc();
       updateErrorMetrics(e);
-      throw toCloudStorageException("Error uploading blob " + blobId, e);
+      throw new CloudStorageException("Error uploading blob " + blobId, e);
     }
   }
 
@@ -185,7 +184,7 @@
       azureBlobDataAccessor.downloadBlob(blobId, outputStream);
     } catch (BlobStorageException e) {
       updateErrorMetrics(e);
-      throw toCloudStorageException("Error downloading blob " + blobId, e);
+      throw new CloudStorageException("Error downloading blob " + blobId, e);
     }
   }
 
@@ -246,7 +245,7 @@
       return cosmosDataAccessor.queryMetadata(partitionPath, new SqlQuerySpec(query),
           azureMetrics.missingKeysQueryTime);
     } catch (DocumentClientException dex) {
-      throw toCloudStorageException("Failed to query blob metadata for partition " + partitionPath, dex);
+      throw new CloudStorageException("Failed to query blob metadata for partition " + partitionPath, dex);
     }
   }
 
@@ -260,7 +259,7 @@
     try {
       return cosmosDataAccessor.queryMetadata(partitionPath, deadBlobsQuery, azureMetrics.deadBlobsQueryTime);
     } catch (DocumentClientException dex) {
-      throw toCloudStorageException("Failed to query dead blobs for partition " + partitionPath, dex);
+      throw new CloudStorageException("Failed to query dead blobs for partition " + partitionPath, dex);
     }
   }
 
@@ -281,7 +280,7 @@
       }
       return CloudBlobMetadata.capMetadataListBySize(queryResults, maxTotalSizeOfEntries);
     } catch (DocumentClientException dex) {
-      throw toCloudStorageException("Failed to query blobs for partition " + partitionPath, dex);
+      throw new CloudStorageException("Failed to query blobs for partition " + partitionPath, dex);
     }
   }
 
@@ -354,25 +353,16 @@
     } catch (BlobStorageException | DocumentClientException e) {
       azureMetrics.blobUpdateErrorCount.inc();
       updateErrorMetrics(e);
-      throw toCloudStorageException("Error updating blob metadata: " + blobId, e);
-    }
-  }
-
-  @Override
-<<<<<<< HEAD
+      throw new CloudStorageException("Error updating blob metadata: " + blobId, e);
+    }
+  }
+
+  @Override
   public int purgeBlobs(List<CloudBlobMetadata> blobMetadataList) throws CloudStorageException {
     if (blobMetadataList.isEmpty()) {
       return 0;
     }
     azureMetrics.blobDeleteRequestCount.inc(blobMetadataList.size());
-=======
-  public boolean purgeBlob(CloudBlobMetadata blobMetadata) throws CloudStorageException {
-    String blobId = blobMetadata.getId();
-    String blobFileName = azureBlobDataAccessor.getAzureBlobName(blobMetadata);
-    String containerName = azureBlobDataAccessor.getAzureContainerName(blobMetadata);
-    String partitionPath = blobMetadata.getPartitionId();
-    azureMetrics.blobDeleteRequestCount.inc();
->>>>>>> fcdfca8f
     Timer.Context deleteTimer = azureMetrics.blobDeletionTime.time();
     try {
       List<CloudBlobMetadata> deletedBlobs = azureBlobDataAccessor.purgeBlobs(blobMetadataList);
@@ -383,21 +373,10 @@
       for (CloudBlobMetadata blobMetadata : deletedBlobs) {
         deleteFromCosmos(blobMetadata);
       }
-<<<<<<< HEAD
       return deletedBlobs.size();
     } catch (Exception ex) {
-      logger.error("Failed to purge all blobs", ex);
       azureMetrics.blobDeleteErrorCount.inc(blobMetadataList.size());
-      throw new CloudStorageException(ex);
-=======
-      azureMetrics.blobDeletedCount.inc(deletionDone ? 1 : 0);
-      return deletionDone;
-    } catch (Exception e) {
-      azureMetrics.blobDeleteErrorCount.inc();
-      String error = (e instanceof DocumentClientException) ? "Failed to delete metadata document for blob " + blobId
-          : "Failed to delete blob " + blobId + ", storage path: " + containerName + "/" + blobFileName;
-      throw toCloudStorageException(error, e);
->>>>>>> fcdfca8f
+      throw new CloudStorageException("Failed to purge all blobs", ex);
     } finally {
       deleteTimer.stop();
     }
@@ -429,10 +408,10 @@
     // Path is partitionId path string
     // Write to container partitionPath, blob filename "replicaTokens"
     try {
-      String containerName = azureBlobDataAccessor.getClusterAwareAzureContainerName(partitionPath);
+      String containerName = getAzureContainerName(partitionPath);
       azureBlobDataAccessor.uploadFile(containerName, tokenFileName, inputStream);
     } catch (IOException | BlobStorageException e) {
-      throw toCloudStorageException("Could not persist token: " + partitionPath, e);
+      throw new CloudStorageException("Could not persist token: " + partitionPath, e);
     }
   }
 
@@ -440,11 +419,33 @@
   public boolean retrieveTokens(String partitionPath, String tokenFileName, OutputStream outputStream)
       throws CloudStorageException {
     try {
-      String containerName = azureBlobDataAccessor.getClusterAwareAzureContainerName(partitionPath);
+      String containerName = getAzureContainerName(partitionPath);
       return azureBlobDataAccessor.downloadFile(containerName, tokenFileName, outputStream, false);
     } catch (BlobStorageException e) {
-      throw toCloudStorageException("Could not retrieve token: " + partitionPath, e);
-    }
+      throw new CloudStorageException("Could not retrieve token: " + partitionPath, e);
+    }
+  }
+
+  /**
+   * @return the name of the Azure storage container where blobs in the specified partition are stored.
+   * @param partitionPath the lexical path of the Ambry partition.
+   */
+  private String getAzureContainerName(String partitionPath) {
+    // Include Ambry cluster name in case the same storage account is used to backup multiple clusters.
+    // Azure requires container names to be all lower case
+    String rawContainerName = clusterName + SEPARATOR + partitionPath;
+    return rawContainerName.toLowerCase();
+  }
+
+  /**
+   * Get the blob name to use in Azure Blob Storage
+   * @param blobId The {@link BlobId} to store.
+   * @return An Azure-friendly blob name.
+   */
+  String getAzureBlobName(BlobId blobId) {
+    // Use the last four chars as prefix to assist in Azure sharding, since beginning of blobId has little variation.
+    String blobIdStr = blobId.getID();
+    return blobIdStr.substring(blobIdStr.length() - 4) + SEPARATOR + blobIdStr;
   }
 
   /**
@@ -461,27 +462,6 @@
    */
   AzureBlobDataAccessor getAzureBlobDataAccessor() {
     return azureBlobDataAccessor;
-  }
-
-  /**
-   * Construct a {@link CloudStorageException} from a root cause exception.
-   * @param message the exception message.
-   * @param e the root cause exception.
-   * @return the {@link CloudStorageException}.
-   */
-  private static final CloudStorageException toCloudStorageException(String message, Exception e) {
-    boolean isRetryable = false;
-    Long retryDelayMs = null;
-    int statusCode = -1;
-    if (e instanceof BlobStorageException) {
-      statusCode = ((BlobStorageException) e).getStatusCode();
-    } else if (e instanceof DocumentClientException) {
-      statusCode = ((DocumentClientException) e).getStatusCode();
-      retryDelayMs = ((DocumentClientException) e).getRetryAfterInMilliseconds();
-    }
-    // Everything is retryable except NOT_FOUND
-    isRetryable = (statusCode != HttpConstants.StatusCodes.NOTFOUND);
-    return new CloudStorageException(message, e, isRetryable, retryDelayMs);
   }
 
   /**
