/**
 * Copyright 2019 LinkedIn Corp. All rights reserved.
 *
 * Licensed under the Apache License, Version 2.0 (the "License");
 * you may not use this file except in compliance with the License.
 * You may obtain a copy of the License at
 *
 * http://www.apache.org/licenses/LICENSE-2.0
 *
 * Unless required by applicable law or agreed to in writing, software
 * distributed under the License is distributed on an "AS IS" BASIS,
 * WITHOUT WARRANTIES OR CONDITIONS OF ANY KIND, either express or implied.
 */
package com.github.ambry.cloud.azure;

import com.codahale.metrics.MetricRegistry;
import com.codahale.metrics.Timer;
import com.github.ambry.cloud.CloudBlobMetadata;
import com.github.ambry.cloud.CloudStorageException;
import com.github.ambry.cloud.FindResult;
import com.github.ambry.clustermap.MockClusterMap;
import com.github.ambry.clustermap.MockPartitionId;
import com.github.ambry.clustermap.PartitionId;
import com.github.ambry.clustermap.ReplicaType;
import com.github.ambry.commons.BlobId;
import com.github.ambry.config.CloudConfig;
import com.github.ambry.config.ReplicationConfig;
import com.github.ambry.config.VerifiableProperties;
import com.github.ambry.replication.FindToken;
import com.github.ambry.replication.FindTokenFactory;
import com.github.ambry.replication.FindTokenHelper;
import com.github.ambry.utils.TestUtils;
import com.github.ambry.utils.Utils;
import com.microsoft.azure.cosmosdb.SqlQuerySpec;
import java.io.ByteArrayInputStream;
import java.io.ByteArrayOutputStream;
import java.io.IOException;
import java.io.InputStream;
import java.util.ArrayList;
import java.util.Arrays;
import java.util.Collections;
import java.util.HashMap;
import java.util.List;
import java.util.Map;
import java.util.Properties;
import java.util.concurrent.TimeUnit;
import org.junit.After;
import org.junit.Before;
import org.junit.Ignore;
import org.junit.Test;
import org.junit.runner.RunWith;
import org.mockito.junit.MockitoJUnitRunner;
import org.slf4j.Logger;
import org.slf4j.LoggerFactory;

import static com.github.ambry.commons.BlobId.*;
import static org.junit.Assert.*;


/**
 * Integration Test cases for {@link AzureCloudDestination}
 * Must supply file azure-test.properties in classpath with valid config property values.
 */
@Ignore
@RunWith(MockitoJUnitRunner.class)
public class AzureIntegrationTest {

  private static final Logger logger = LoggerFactory.getLogger(AzureIntegrationTest.class);
  private final String vcrKmsContext = "backup-default";
  private final String cryptoAgentFactory = CloudConfig.DEFAULT_CLOUD_BLOB_CRYPTO_AGENT_FACTORY_CLASS;
  private VerifiableProperties verifiableProperties;
  private AzureCloudDestination azureDest;
  private int blobSize = 1024;
  private byte dataCenterId = 66;
  private short accountId = 101;
  private short containerId = 5;
  private long testPartition = 666;
  // one day retention
  private int retentionPeriodDays = 1;
  private String propFileName = "azure-test.properties";
  private String tokenFileName = "replicaTokens";
  private Properties testProperties;

  @Before
  public void setup() {
    testProperties = new Properties();
    try (InputStream input = this.getClass().getClassLoader().getResourceAsStream(propFileName)) {
      if (input == null) {
        throw new IllegalStateException("Could not find resource: " + propFileName);
      }
      testProperties.load(input);
    } catch (IOException ex) {
      throw new IllegalStateException("Could not load properties from resource: " + propFileName);
    }
<<<<<<< HEAD
    props.setProperty("clustermap.cluster.name", "Integration-Test");
    props.setProperty("clustermap.datacenter.name", "uswest");
    props.setProperty("clustermap.host.name", "localhost");
    props.setProperty("replication.cloud.token.factory", replicationCloudTokenFactory);
    props.setProperty(CloudConfig.CLOUD_DELETED_BLOB_RETENTION_DAYS, String.valueOf(retentionPeriodDays));
    verifiableProperties = new VerifiableProperties(props);
    azureDest = getAzureDestination(verifiableProperties);
  }

  /**
   * @return an {@link AzureCloudDestination} instance built from the supplied properties.
   * @param verProps the {@link VerifiableProperties} to use.
   */
  private AzureCloudDestination getAzureDestination(VerifiableProperties verProps) {
    return (AzureCloudDestination) new AzureCloudDestinationFactory(verProps,
        new MetricRegistry()).getCloudDestination();
=======
    testProperties.setProperty("clustermap.cluster.name", "Integration-Test");
    testProperties.setProperty("clustermap.datacenter.name", "uswest");
    testProperties.setProperty("clustermap.host.name", "localhost");
    testProperties.setProperty(CloudConfig.CLOUD_DELETED_BLOB_RETENTION_DAYS, String.valueOf(retentionPeriodDays));
    VerifiableProperties verProps = new VerifiableProperties(testProperties);
    azureDest =
        (AzureCloudDestination) new AzureCloudDestinationFactory(verProps, new MetricRegistry()).getCloudDestination();
>>>>>>> 13a85f1e
  }

  @After
  public void destroy() throws IOException {
    if (azureDest != null) {
      azureDest.close();
    }
  }

  /**
   * Test normal operations.
   * @throws Exception on error
   */
  @Test
  public void testNormalFlow() throws Exception {
    PartitionId partitionId = new MockPartitionId(testPartition, MockClusterMap.DEFAULT_PARTITION_CLASS);
    BlobId blobId = new BlobId(BLOB_ID_V6, BlobIdType.NATIVE, dataCenterId, accountId, containerId, partitionId, false,
        BlobDataType.DATACHUNK);
    byte[] uploadData = TestUtils.getRandomBytes(blobSize);
    InputStream inputStream = new ByteArrayInputStream(uploadData);
    long now = System.currentTimeMillis();
    CloudBlobMetadata cloudBlobMetadata =
        new CloudBlobMetadata(blobId, now, now + 60000, blobSize, CloudBlobMetadata.EncryptionOrigin.VCR, vcrKmsContext,
            cryptoAgentFactory, blobSize);
    assertTrue("Expected upload to return true",
        azureDest.uploadBlob(blobId, blobSize, cloudBlobMetadata, inputStream));

    // Get blob should return the same data
    verifyDownloadMatches(blobId, uploadData);

    // Try to upload same blob again
    assertFalse("Expected duplicate upload to return false",
        azureDest.uploadBlob(blobId, blobSize, cloudBlobMetadata, new ByteArrayInputStream(uploadData)));
    long expirationTime = Utils.Infinite_Time;
    assertTrue("Expected update to return true", azureDest.updateBlobExpiration(blobId, expirationTime));
    CloudBlobMetadata metadata = azureDest.getBlobMetadata(Collections.singletonList(blobId)).get(blobId.getID());
    assertEquals(expirationTime, metadata.getExpirationTime());
    long deletionTime = now + 10000;
    assertTrue("Expected deletion to return true", azureDest.deleteBlob(blobId, deletionTime));
    metadata = azureDest.getBlobMetadata(Collections.singletonList(blobId)).get(blobId.getID());
    assertEquals(deletionTime, metadata.getDeletionTime());

    azureDest.purgeBlobs(Collections.singletonList(metadata));
    assertTrue("Expected empty set after purge",
        azureDest.getBlobMetadata(Collections.singletonList(blobId)).isEmpty());

    // Get blob should fail after purge
    try {
      verifyDownloadMatches(blobId, uploadData);
      fail("download blob should fail after data is purged");
    } catch (CloudStorageException csex) {
    }
  }

  /**
   * Test batch query on large number of blobs.
   * @throws Exception on error
   */
  @Test
  public void testBatchQuery() throws Exception {
    cleanup();

    int numBlobs = 100;
    PartitionId partitionId = new MockPartitionId(testPartition, MockClusterMap.DEFAULT_PARTITION_CLASS);
    List<BlobId> blobIdList = new ArrayList<>();
    long creationTime = System.currentTimeMillis();
    Map<BlobId, byte[]> blobIdtoDataMap = new HashMap<>();
    for (int j = 0; j < numBlobs; j++) {
      BlobId blobId =
          new BlobId(BLOB_ID_V6, BlobIdType.NATIVE, dataCenterId, accountId, containerId, partitionId, false,
              BlobDataType.DATACHUNK);
      blobIdList.add(blobId);
      byte[] randomBytes = TestUtils.getRandomBytes(blobSize);
      blobIdtoDataMap.put(blobId, randomBytes);
      CloudBlobMetadata cloudBlobMetadata = new CloudBlobMetadata(blobId, creationTime, Utils.Infinite_Time, blobSize,
          CloudBlobMetadata.EncryptionOrigin.NONE);
      assertTrue("Expected upload to return true",
          azureDest.uploadBlob(blobId, blobSize, cloudBlobMetadata, new ByteArrayInputStream(randomBytes)));
    }
    long uploadTime = System.currentTimeMillis() - creationTime;
    logger.info("Uploaded {} blobs in {} ms", numBlobs, uploadTime);
    Map<String, CloudBlobMetadata> metadataMap = azureDest.getBlobMetadata(blobIdList);
    assertEquals("Unexpected size of returned metadata map", numBlobs, metadataMap.size());
    for (BlobId blobId : blobIdList) {
      CloudBlobMetadata metadata = metadataMap.get(blobId.getID());
      assertNotNull("No metadata found for blobId: " + blobId, metadata);
      assertEquals("Unexpected metadata id", blobId.getID(), metadata.getId());
      assertEquals("Unexpected metadata accountId", accountId, metadata.getAccountId());
      assertEquals("Unexpected metadata containerId", containerId, metadata.getContainerId());
      assertEquals("Unexpected metadata partitionId", partitionId.toPathString(), metadata.getPartitionId());
      assertEquals("Unexpected metadata creationTime", creationTime, metadata.getCreationTime());
      assertEquals("Unexpected metadata encryption origin", CloudBlobMetadata.EncryptionOrigin.NONE,
          metadata.getEncryptionOrigin());

      verifyDownloadMatches(blobId, blobIdtoDataMap.get(blobId));
    }

    cleanup();
  }

  /**
   * Test blob compaction.
   * @throws Exception on error
   */
  @Test
  public void testPurgeDeadBlobs() throws Exception {
    cleanup();

    int bucketCount = 10;
    PartitionId partitionId = new MockPartitionId(testPartition, MockClusterMap.DEFAULT_PARTITION_CLASS);

    // Upload blobs in various lifecycle states
    long now = System.currentTimeMillis();
    long creationTime = now - TimeUnit.DAYS.toMillis(7);
    int expectedDeadBlobs = 0;
    for (int j = 0; j < bucketCount; j++) {
      Thread.sleep(20);
      logger.info("Uploading bucket {}", j);
      // Active blob
      BlobId blobId =
          new BlobId(BLOB_ID_V6, BlobIdType.NATIVE, dataCenterId, accountId, containerId, partitionId, false,
              BlobDataType.DATACHUNK);
      InputStream inputStream = getBlobInputStream(blobSize);
      CloudBlobMetadata cloudBlobMetadata = new CloudBlobMetadata(blobId, creationTime, Utils.Infinite_Time, blobSize,
          CloudBlobMetadata.EncryptionOrigin.NONE);
      assertTrue("Expected upload to return true",
          azureDest.uploadBlob(blobId, blobSize, cloudBlobMetadata, inputStream));

      // Blob deleted before retention cutoff (should match)
      long timeOfDeath = now - TimeUnit.DAYS.toMillis(retentionPeriodDays + 1);
      blobId = new BlobId(BLOB_ID_V6, BlobIdType.NATIVE, dataCenterId, accountId, containerId, partitionId, false,
          BlobDataType.DATACHUNK);
      inputStream = getBlobInputStream(blobSize);
      cloudBlobMetadata = new CloudBlobMetadata(blobId, creationTime, Utils.Infinite_Time, blobSize,
          CloudBlobMetadata.EncryptionOrigin.NONE);
      cloudBlobMetadata.setDeletionTime(timeOfDeath);
      assertTrue("Expected upload to return true",
          azureDest.uploadBlob(blobId, blobSize, cloudBlobMetadata, inputStream));
      expectedDeadBlobs++;

      // Blob expired before retention cutoff (should match)
      blobId = new BlobId(BLOB_ID_V6, BlobIdType.NATIVE, dataCenterId, accountId, containerId, partitionId, false,
          BlobDataType.DATACHUNK);
      inputStream = getBlobInputStream(blobSize);
      cloudBlobMetadata =
          new CloudBlobMetadata(blobId, creationTime, timeOfDeath, blobSize, CloudBlobMetadata.EncryptionOrigin.NONE);
      assertTrue("Expected upload to return true",
          azureDest.uploadBlob(blobId, blobSize, cloudBlobMetadata, inputStream));
      expectedDeadBlobs++;

      // Blob deleted after retention cutoff
      timeOfDeath = now - TimeUnit.HOURS.toMillis(1);
      blobId = new BlobId(BLOB_ID_V6, BlobIdType.NATIVE, dataCenterId, accountId, containerId, partitionId, false,
          BlobDataType.DATACHUNK);
      inputStream = getBlobInputStream(blobSize);
      cloudBlobMetadata = new CloudBlobMetadata(blobId, creationTime, Utils.Infinite_Time, blobSize,
          CloudBlobMetadata.EncryptionOrigin.NONE);
      cloudBlobMetadata.setDeletionTime(timeOfDeath);
      assertTrue("Expected upload to return true",
          azureDest.uploadBlob(blobId, blobSize, cloudBlobMetadata, inputStream));

      // Blob expired after retention cutoff
      blobId = new BlobId(BLOB_ID_V6, BlobIdType.NATIVE, dataCenterId, accountId, containerId, partitionId, false,
          BlobDataType.DATACHUNK);
      inputStream = getBlobInputStream(blobSize);
      cloudBlobMetadata =
          new CloudBlobMetadata(blobId, creationTime, timeOfDeath, blobSize, CloudBlobMetadata.EncryptionOrigin.NONE);
      assertTrue("Expected upload to return true",
          azureDest.uploadBlob(blobId, blobSize, cloudBlobMetadata, inputStream));
    }

    // run getDeadBlobs query, should return 2 * bucketCount
    String partitionPath = String.valueOf(testPartition);
    assertEquals("Unexpected number of dead blobs", expectedDeadBlobs, azureDest.getDeadBlobCount(partitionPath, now));
    logger.info("First call to getDeadBlobs");
    List<CloudBlobMetadata> deadBlobs = azureDest.getDeadBlobs(partitionPath, now, bucketCount);
    assertEquals("Unexpected number returned", bucketCount, deadBlobs.size());
    logger.info("First call to purge");
    assertEquals("Not all blobs were purged", bucketCount, azureDest.purgeBlobs(deadBlobs));
    logger.info("Second call to getDeadBlobs");
    deadBlobs = azureDest.getDeadBlobs(partitionPath, now, bucketCount);
    assertEquals("Unexpected number returned", bucketCount, deadBlobs.size());
    logger.info("Second call to purge");
    assertEquals("Not all blobs were purged", bucketCount, azureDest.purgeBlobs(deadBlobs));
    logger.info("Final call to getDeadBlobs");
    deadBlobs = azureDest.getDeadBlobs(partitionPath, now, bucketCount);
    assertEquals("Expected zero", 0, deadBlobs.size());
    cleanup();
  }

  /**
   * Test findEntriesSince with CosmosUpdateTimeFindTokenFactory.
   */
  @Test
  public void testFindEntriesSinceByUpdateTime() throws Exception {
    testFindEntriesSince("com.github.ambry.cloud.azure.CosmosUpdateTimeFindTokenFactory");
  }

  /**
   * Test findEntriesSince with CosmosChangeFeedFindTokenFactory.
   */
  @Ignore // Fails with wrong number of queries.
  @Test
  public void testFindEntriesSinceByChangeFeed() throws Exception {
    testFindEntriesSince("com.github.ambry.cloud.azure.CosmosChangeFeedFindTokenFactory");
  }

  /**
   * Test findEntriesSince with specified cloud token factory.
   * @#param replicationCloudTokenFactory the factory to use.
   * @throws Exception on error
   */
  private void testFindEntriesSince(String replicationCloudTokenFactory) throws Exception {

    logger.info("Testing findEntriesSince with {}", replicationCloudTokenFactory);
    testProperties.setProperty(ReplicationConfig.REPLICATION_CLOUD_TOKEN_FACTORY, replicationCloudTokenFactory);
    VerifiableProperties verifiableProperties = new VerifiableProperties(testProperties);
    ReplicationConfig replicationConfig = new ReplicationConfig(verifiableProperties);
    FindTokenFactory findTokenFactory =
        new FindTokenHelper(null, replicationConfig).getFindTokenFactoryFromReplicaType(ReplicaType.CLOUD_BACKED);
    azureDest = (AzureCloudDestination) new AzureCloudDestinationFactory(verifiableProperties,
        new MetricRegistry()).getCloudDestination();

    cleanup();

    PartitionId partitionId = new MockPartitionId(testPartition, MockClusterMap.DEFAULT_PARTITION_CLASS);
    String partitionPath = String.valueOf(testPartition);

    // Upload some blobs with different upload times
    int blobCount = 90;
    int chunkSize = 1000;
    int maxTotalSize = 20000;
    int expectedNumQueries = (blobCount * chunkSize) / maxTotalSize + 2;

    long now = System.currentTimeMillis();
    long startTime = now - TimeUnit.DAYS.toMillis(7);
    for (int j = 0; j < blobCount; j++) {
      BlobId blobId =
          new BlobId(BLOB_ID_V6, BlobIdType.NATIVE, dataCenterId, accountId, containerId, partitionId, false,
              BlobDataType.DATACHUNK);
      InputStream inputStream = getBlobInputStream(chunkSize);
      CloudBlobMetadata cloudBlobMetadata = new CloudBlobMetadata(blobId, startTime, Utils.Infinite_Time, chunkSize,
          CloudBlobMetadata.EncryptionOrigin.VCR, vcrKmsContext, cryptoAgentFactory, chunkSize);
      cloudBlobMetadata.setUploadTime(startTime + j * 1000);
      assertTrue("Expected upload to return true",
          azureDest.uploadBlob(blobId, chunkSize, cloudBlobMetadata, inputStream));
    }

    FindToken findToken = findTokenFactory.getNewFindToken();
    // Call findEntriesSince in a loop until no new entries are returned
    FindResult findResult;
    int numQueries = 0;
    int totalBlobsReturned = 0;
    do {
      findResult = azureDest.findEntriesSince(partitionPath, findToken, maxTotalSize);
      findToken = findResult.getUpdatedFindToken();
      numQueries++;
      totalBlobsReturned += findResult.getMetadataList().size();
    } while (!findResult.getMetadataList().isEmpty());

    assertEquals("Wrong number of queries", expectedNumQueries, numQueries);
    assertEquals("Wrong number of blobs", blobCount, totalBlobsReturned);
    assertEquals("Wrong byte count", blobCount * chunkSize, findToken.getBytesRead());

    cleanup();
  }

  /**
   * Test that concurrent updates fail when the precondition does not match.
   * We don't test retries here since CloudBlobStoreTest covers that.
   */
  @Test
  public void testConcurrentUpdates() throws Exception {
    PartitionId partitionId = new MockPartitionId(testPartition, MockClusterMap.DEFAULT_PARTITION_CLASS);
    BlobId blobId = new BlobId(BLOB_ID_V6, BlobIdType.NATIVE, dataCenterId, accountId, containerId, partitionId, false,
        BlobDataType.DATACHUNK);
    InputStream inputStream = getBlobInputStream(blobSize);
    long now = System.currentTimeMillis();
    CloudBlobMetadata cloudBlobMetadata =
        new CloudBlobMetadata(blobId, now, now + 60000, blobSize, CloudBlobMetadata.EncryptionOrigin.NONE);
    azureDest.uploadBlob(blobId, blobSize, cloudBlobMetadata, inputStream);
    // Different instance to simulate concurrent update in separate session.
    AzureCloudDestination concurrentUpdater = getAzureDestination(verifiableProperties);
    String fieldName = CloudBlobMetadata.FIELD_UPLOAD_TIME;
    long newUploadTime = now++;

    // Case 1: concurrent modification to blob metadata.
    azureDest.getAzureBlobDataAccessor()
        .setUpdateCallback(
            () -> concurrentUpdater.getAzureBlobDataAccessor().updateBlobMetadata(blobId, fieldName, newUploadTime));
    try {
      azureDest.updateBlobExpiration(blobId, ++now);
      fail("Expected 412 error");
    } catch (CloudStorageException csex) {
      // TODO: check nested exception is BlobStorageException with status code 412
      assertEquals("Expected update conflict", 1, azureDest.getAzureMetrics().blobUpdateConflictCount.getCount());
    }
    // Case 2: concurrent modification to Cosmos record.
    azureDest.getCosmosDataAccessor()
        .setUpdateCallback(
            () -> concurrentUpdater.getCosmosDataAccessor().updateMetadata(blobId, fieldName, newUploadTime));
    try {
      azureDest.updateBlobExpiration(blobId, ++now);
      fail("Expected 412 error");
    } catch (CloudStorageException csex) {
      // TODO: check nested exception is DocClientException with status code 412
      assertEquals("Expected update conflict", 2, azureDest.getAzureMetrics().blobUpdateConflictCount.getCount());
    }
  }

  private void cleanup() throws Exception {
    String partitionPath = String.valueOf(testPartition);
    Timer dummyTimer = new Timer();
    List<CloudBlobMetadata> allBlobsInPartition =
        azureDest.getCosmosDataAccessor().queryMetadata(partitionPath, new SqlQuerySpec("SELECT * FROM c"), dummyTimer);
    int numPurged = azureDest.purgeBlobs(allBlobsInPartition);
    logger.info("Cleaned up {} blobs", numPurged);
  }

  /** Persist tokens to Azure, then read them back and verify they match. */
  @Test
  public void testTokens() throws Exception {
    String partitionPath = String.valueOf(testPartition);
    InputStream input = this.getClass().getClassLoader().getResourceAsStream(tokenFileName);
    if (input == null) {
      throw new IllegalStateException("Could not find resource: " + tokenFileName);
    }
    byte[] tokenBytes = new byte[2000];
    int tokensLength = input.read(tokenBytes, 0, 2000);
    tokenBytes = Arrays.copyOf(tokenBytes, tokensLength);
    InputStream tokenStream = new ByteArrayInputStream(tokenBytes);
    azureDest.persistTokens(partitionPath, tokenFileName, tokenStream);
    ByteArrayOutputStream outputStream = new ByteArrayOutputStream(tokensLength);
    assertTrue("Retrieve tokens returned false", azureDest.retrieveTokens(partitionPath, tokenFileName, outputStream));
    assertArrayEquals("Retrieved token did not match sent", outputStream.toByteArray(), tokenBytes);
    // Try for nonexistent partition
    outputStream.reset();
    assertFalse("Expected retrieve to return false for nonexistent path",
        azureDest.retrieveTokens("unknown-path", tokenFileName, outputStream));
  }

  /**
   * test download matches the blob previously uploaded.
   * @param blobId id of the blob to download
   * @param uploadedData data uploaded to the blob
   * @throws CloudStorageException
   */
  private void verifyDownloadMatches(BlobId blobId, byte[] uploadedData) throws CloudStorageException {
    ByteArrayOutputStream outputStream = new ByteArrayOutputStream(blobSize);
    azureDest.downloadBlob(blobId, outputStream);
    assertArrayEquals("Downloaded data should match the uploaded data", uploadedData, outputStream.toByteArray());
  }

  /**
   * Utility method to get blob input stream.
   * @param blobSize size of blob to consider.
   * @return the blob input stream.
   */
  private static InputStream getBlobInputStream(int blobSize) {
    byte[] randomBytes = TestUtils.getRandomBytes(blobSize);
    return new ByteArrayInputStream(randomBytes);
  }
}<|MERGE_RESOLUTION|>--- conflicted
+++ resolved
@@ -92,32 +92,21 @@
     } catch (IOException ex) {
       throw new IllegalStateException("Could not load properties from resource: " + propFileName);
     }
-<<<<<<< HEAD
-    props.setProperty("clustermap.cluster.name", "Integration-Test");
-    props.setProperty("clustermap.datacenter.name", "uswest");
-    props.setProperty("clustermap.host.name", "localhost");
-    props.setProperty("replication.cloud.token.factory", replicationCloudTokenFactory);
-    props.setProperty(CloudConfig.CLOUD_DELETED_BLOB_RETENTION_DAYS, String.valueOf(retentionPeriodDays));
-    verifiableProperties = new VerifiableProperties(props);
-    azureDest = getAzureDestination(verifiableProperties);
-  }
-
-  /**
-   * @return an {@link AzureCloudDestination} instance built from the supplied properties.
-   * @param verProps the {@link VerifiableProperties} to use.
-   */
-  private AzureCloudDestination getAzureDestination(VerifiableProperties verProps) {
-    return (AzureCloudDestination) new AzureCloudDestinationFactory(verProps,
-        new MetricRegistry()).getCloudDestination();
-=======
     testProperties.setProperty("clustermap.cluster.name", "Integration-Test");
     testProperties.setProperty("clustermap.datacenter.name", "uswest");
     testProperties.setProperty("clustermap.host.name", "localhost");
     testProperties.setProperty(CloudConfig.CLOUD_DELETED_BLOB_RETENTION_DAYS, String.valueOf(retentionPeriodDays));
-    VerifiableProperties verProps = new VerifiableProperties(testProperties);
-    azureDest =
-        (AzureCloudDestination) new AzureCloudDestinationFactory(verProps, new MetricRegistry()).getCloudDestination();
->>>>>>> 13a85f1e
+    verifiableProperties = new VerifiableProperties(testProperties);
+    azureDest = getAzureDestination(verifiableProperties);
+  }
+
+  /**
+   * @return an {@link AzureCloudDestination} instance built from the supplied properties.
+   * @param verProps the {@link VerifiableProperties} to use.
+   */
+  private AzureCloudDestination getAzureDestination(VerifiableProperties verProps) {
+    return (AzureCloudDestination) new AzureCloudDestinationFactory(verProps,
+        new MetricRegistry()).getCloudDestination();
   }
 
   @After
