--- conflicted
+++ resolved
@@ -59,30 +59,18 @@
     // start with empty map
     assertEquals(0, compactor.compactPartitions());
 
-<<<<<<< HEAD
-    // add 2 partitions to map
-    int partition1 = 101, partition2 = 102;
-    String partitionPath1 = String.valueOf(partition1), partitionPath2 = String.valueOf(partition2);
-=======
     // add 100 partitions to map
->>>>>>> 81bec979
     String defaultClass = MockClusterMap.DEFAULT_PARTITION_CLASS;
     for (int i = 0; i < 100; i++) {
       partitionMap.put(new MockPartitionId(i, defaultClass), null);
       when(mockDest.compactPartition(eq(Integer.toString(i)))).thenReturn(pageSize);
     }
 
-<<<<<<< HEAD
-    // remove partition2 from map
-    partitionMap.remove(new MockPartitionId(partition2, defaultClass));
-    assertEquals(pageSize, compactor.compactPartitions());
-=======
     assertEquals(pageSize * 100, compactor.compactPartitions());
 
     // remove a partition from map
     partitionMap.remove(new MockPartitionId(0, defaultClass));
     assertEquals(pageSize * 99, compactor.compactPartitions());
->>>>>>> 81bec979
 
     // Test shutdown
     assertFalse("Should not be shutting down yet", compactor.isShutDown());
