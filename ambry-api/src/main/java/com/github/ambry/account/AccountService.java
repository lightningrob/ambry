/*
 * Copyright 2017 LinkedIn Corp. All rights reserved.
 *
 * Licensed under the Apache License, Version 2.0 (the "License");
 * you may not use this file except in compliance with the License.
 * You may obtain a copy of the License at
 *
 * http://www.apache.org/licenses/LICENSE-2.0
 *
 * Unless required by applicable law or agreed to in writing, software
 * distributed under the License is distributed on an "AS IS" BASIS,
 * WITHOUT WARRANTIES OR CONDITIONS OF ANY KIND, either express or implied.
 */
package com.github.ambry.account;

import com.github.ambry.server.StatsSnapshot;
import java.io.Closeable;
import java.util.Collection;
import java.util.HashSet;
import java.util.Set;
import java.util.function.Consumer;


/**
 * <p>
 *   An {@code AccountService} is a component that can respond to queries for {@link Account} by id or name, and
 *   add/update {@link Account}s for future queries. The {@link Account}s under an {@code AccountService} cannot
 *   have duplicate ids or names, and <em>MUST</em> have their ids and names one-to-one mapped.
 * </p>
 * <p>
 *   Deleting an {@link Account} from {@code AccountService} is not currently supported.
 * </p>
 */
public interface AccountService extends Closeable {

  /**
   * Gets an {@link Account} by its id.
   * @param accountId The id of an {@link Account} to get.
   * @return The {@link Account} with the specified id. {@code null} if such an {@link Account} does not exist.
   */
  Account getAccountById(short accountId);

  /**
   * Gets an {@link Account} by its name.
   * @param accountName The name of an {@link Account} to get. Cannot be {@code null}.
   * @return The {@link Account} with the specified name. {@code null} if such an {@link Account} does not exist.
   */
  Account getAccountByName(String accountName);

  /**
   * <p>
   *   Makes update for a collection of {@link Account}s. The update operation can either succeed with all the
   *   {@link Account}s successfully updated, or fail with none of the {@link Account}s updated. Partial update
   *   will not happen.
   * </p>
   * <p>
   *   The caller needs to make sure the {@link Account}s to update do not have duplicate id, nor duplicate name,
   *   otherwise, the update operation will fail.
   * </p>
   * <p>
   *   When updating {@link Account}s, {@code AccountService} will check that there is no conflict between the
   *   {@link Account}s to update and the existing {@link Account}s. Two {@link Account}s can be conflicting with
   *   each other if they have different account Ids but the same account name. If there is any conflict, the
   *   update operation will fail for <em>ALL</em> the {@link Account}s to update. Below lists the possible cases
   *   when there is conflict.
   * </p>
   * <pre>
   * Existing account
   * AccountId     AccountName
   * 1             "a"
   * 2             "b"
   *
   * Account to update
   * Case   AccountId   AccountName   If Conflict    Treatment                    Conflict reason
   * A      1           "a"           no             replace existing record      N/A
   * B      1           "c"           no             replace existing record      N/A
   * C      3           "c"           no             add a new record             N/A
   * D      3           "a"           yes            fail update                  conflicts with existing name.
   * E      1           "b"           yes            fail update                  conflicts with existing name.
   * </pre>
   * @param accounts The collection of {@link Account}s to update. Cannot be {@code null}.
   * @return {@code true} indicates that the accounts have been successfully updated, {@code false} indicates the
   *                      operation has failed, and none of the account has been updated. This is an either succeed-all
   *                      or fail-all operation.
   */
<<<<<<< HEAD
  public boolean updateAccounts(Collection<Account> accounts) throws AccountServiceException;
=======
  boolean updateAccounts(Collection<Account> accounts);
>>>>>>> 8471d56a

  /**
   * Gets all the {@link Account}s in this {@code AccountService}. The {@link Account}s <em>MUST</em> have their
   * ids and names one-to-one mapped.
   * @return A collection of {@link Account}s.
   */
  Collection<Account> getAllAccounts();

  /**
   * Adds a {@link Consumer} for newly created or updated {@link Account}s.
   * @param accountUpdateConsumer The {@link Consumer} to add. Cannot be {@code null}.
   * @return {@code true} if the specified {@link Consumer} was not previously added, {@code false} otherwise.
   */
  boolean addAccountUpdateConsumer(Consumer<Collection<Account>> accountUpdateConsumer);

  /**
   * Removes a previously-added {@link Consumer} from the {@link AccountService}.
   * @param accountUpdateConsumer The {@link Consumer} to remove. Cannot be {@code null}.
   * @return {@code true} if the {@link Consumer} exists and removed, {@code false} if the {@link Consumer} does not
   *          exist.
   */
  boolean removeAccountUpdateConsumer(Consumer<Collection<Account>> accountUpdateConsumer);

  /**
   * Add or update a collection of containers in an existing account.
   * @param accountName the name of account which container belongs to.
   * @param containers a collection of new or modified {@link Container}s.
   * @return a collection of added or modified containers.
   * @throws AccountServiceException if an exception occurs.
   */
  default Collection<Container> updateContainers(String accountName, Collection<Container> containers)
      throws AccountServiceException {
    throw new UnsupportedOperationException("This method is not supported");
  }

  /**
   * Get an existing container from a given account.
   * @param accountName the name of account which container belongs to.
   * @param containerName the name of container to get.
   * @return the requested {@link Container} object or null if not present.
   * @throws AccountServiceException if exception occurs when getting container.
   */
  default Container getContainer(String accountName, String containerName) throws AccountServiceException {
    Account account = getAccountByName(accountName);
    return account != null ? account.getContainerByName(containerName) : null;
  }

  /**
   * Gets a collection of {@link Container}s in the given status.
   */
  default Set<Container> getContainersByStatus(Container.ContainerStatus containerStatus) {
    Set<Container> selectedContainers = new HashSet<>();
    for (Account account : getAllAccounts()) {
      for (Container container : account.getAllContainers()) {
        if (container.getStatus().equals(containerStatus)) {
          selectedContainers.add(container);
        }
      }
    }
    return selectedContainers;
  }

  default void selectInactiveContainersAndMarkInZK(StatsSnapshot statsSnapshot) {
    throw new UnsupportedOperationException("This method is not supported");
  }
}<|MERGE_RESOLUTION|>--- conflicted
+++ resolved
@@ -83,11 +83,7 @@
    *                      operation has failed, and none of the account has been updated. This is an either succeed-all
    *                      or fail-all operation.
    */
-<<<<<<< HEAD
-  public boolean updateAccounts(Collection<Account> accounts) throws AccountServiceException;
-=======
-  boolean updateAccounts(Collection<Account> accounts);
->>>>>>> 8471d56a
+  boolean updateAccounts(Collection<Account> accounts) throws AccountServiceException;
 
   /**
    * Gets all the {@link Account}s in this {@code AccountService}. The {@link Account}s <em>MUST</em> have their
