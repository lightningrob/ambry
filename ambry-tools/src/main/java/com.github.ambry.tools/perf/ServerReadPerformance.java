--- conflicted
+++ resolved
@@ -29,24 +29,16 @@
 import com.github.ambry.utils.SystemTime;
 import com.github.ambry.utils.Throttler;
 import com.github.ambry.utils.Utils;
-<<<<<<< HEAD
-import java.io.File;
-import java.io.FileWriter;
-import java.rmi.UnexpectedException;
-import java.util.Collections;
-import joptsimple.ArgumentAcceptingOptionSpec;
-import joptsimple.OptionParser;
-import joptsimple.OptionSet;
-import joptsimple.OptionSpec;
-=======
->>>>>>> 4a4a3e30
 import java.io.BufferedReader;
 import java.io.DataInputStream;
+import java.io.File;
 import java.io.FileReader;
+import java.io.FileWriter;
 import java.io.InputStream;
 import java.nio.ByteBuffer;
 import java.rmi.UnexpectedException;
 import java.util.ArrayList;
+import java.util.Collections;
 import java.util.Properties;
 import java.util.concurrent.atomic.AtomicBoolean;
 import java.util.concurrent.atomic.AtomicLong;
@@ -83,8 +75,7 @@
 
       ArgumentAcceptingOptionSpec<Long> measurementIntervalOpt =
           parser.accepts("measurementInterval", "The interval in second to report performance result").withOptionalArg()
-              .describedAs("The CPU time spent for getting blobs, not wall time").ofType(Long.class)
-              .defaultsTo(300L);
+              .describedAs("The CPU time spent for getting blobs, not wall time").ofType(Long.class).defaultsTo(300L);
 
       ArgumentAcceptingOptionSpec<Boolean> verboseLoggingOpt =
           parser.accepts("enableVerboseLogging", "Enables verbose logging").withOptionalArg()
