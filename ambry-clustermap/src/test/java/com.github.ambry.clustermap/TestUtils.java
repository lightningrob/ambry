--- conflicted
+++ resolved
@@ -48,30 +48,6 @@
     return jsonArray;
   }
 
-  public static JSONArray getPorts(int port)
-      throws JSONException {
-    ArrayList<Port> ports = new ArrayList<Port>();
-    ports.add(new Port(port, PortType.PLAINTEXT));
-    return TestUtils.getJsonArrayPorts(ports);
-  }
-
-  public static JSONArray getPorts(int port, int sslPort)
-      throws JSONException {
-    ArrayList<Port> ports = new ArrayList<Port>();
-    ports.add(new Port(port, PortType.PLAINTEXT));
-    ports.add(new Port(sslPort, PortType.SSL));
-    return TestUtils.getJsonArrayPorts(ports);
-  }
-
-  public static JSONArray getJsonArrayPorts(ArrayList<Port> ports)
-      throws JSONException {
-    JSONArray jsonArray = new JSONArray();
-    for (int i = 0; i < ports.size(); ++i) {
-      jsonArray.put(new JSONObject().put(ports.get(i).getType().toString().toLowerCase(),ports.get(i).getPortNo()));
-    }
-    return jsonArray;
-  }
-
   // Does append anything to mountPath and so generates same disk repeatedly.
   public static JSONArray getJsonArrayDuplicateDisks(int diskCount, String mountPath, HardwareState hardwareState,
       long capacityInBytes)
@@ -83,7 +59,6 @@
     return jsonArray;
   }
 
-<<<<<<< HEAD
   public static JSONObject getJsonDataNode(String hostname, int port, HardwareState hardwareState, JSONArray disks)
       throws JSONException {
     JSONObject jsonObject = new JSONObject();
@@ -95,33 +70,24 @@
   }
 
   public static JSONObject getJsonDataNode(String hostname, int port, int sslPort, HardwareState hardwareState, JSONArray disks)
-=======
-  public static JSONObject getJsonDataNode(String hostname, int port, JSONArray ports, HardwareState hardwareState, JSONArray disks)
->>>>>>> 4b135f92
-      throws JSONException {
+  throws JSONException{
     JSONObject jsonObject = new JSONObject();
     jsonObject.put("hostname", hostname);
     jsonObject.put("port", port);
-    jsonObject.put("ports", ports);
+    jsonObject.put("sslport", sslPort);
     jsonObject.put("hardwareState", hardwareState);
     jsonObject.put("disks", disks);
     return jsonObject;
   }
 
   // Increments basePort for each DataNode to ensure unique DataNode given same hostname.
-  public static JSONArray getJsonArrayDataNodes(int dataNodeCount, String hostname, int basePort,
-<<<<<<< HEAD
-      HardwareState hardwareState, JSONArray disks)
+  public static JSONArray getJsonArrayDataNodes(int dataNodeCount, String hostname, int basePort, HardwareState hardwareState, JSONArray disks)
       throws JSONException {
     JSONArray jsonArray = new JSONArray();
     for (int i = 0; i < dataNodeCount; ++i) {
       jsonArray.put(getJsonDataNode(hostname, basePort + i , hardwareState, disks));
     }
     return jsonArray;
-=======
-      HardwareState hardwareState, JSONArray disks) throws JSONException{
-    return getJsonArrayDataNodes(dataNodeCount, hostname, basePort, -1, hardwareState, disks) ;
->>>>>>> 4b135f92
   }
 
   // Increments basePort for each DataNode to ensure unique DataNode given same hostname.
@@ -130,7 +96,6 @@
       throws JSONException {
     JSONArray jsonArray = new JSONArray();
     for (int i = 0; i < dataNodeCount; ++i) {
-<<<<<<< HEAD
       jsonArray.put(getJsonDataNode(hostname, basePort + i, sslPort + i, hardwareState, disks));
     }
     return jsonArray;
@@ -142,26 +107,9 @@
       throws JSONException {
     JSONArray jsonArray = new JSONArray();
     for (int i = 0; i < dataNodeCount; ++i) {
-      jsonArray.put(getJsonDataNode(hostname, basePort, hardwareState, disks));
-=======
-      JSONArray ports;
-      if(sslPort != -1) {
-        ports = getPorts(basePort + i, sslPort + i);
-      }
-      else{
-        ports = getPorts(basePort + i);
-      }
-      jsonArray.put(getJsonDataNode(hostname, basePort + i, ports , hardwareState, disks));
->>>>>>> 4b135f92
-    }
-    return jsonArray;
-  }
-
-  // Does not increment basePort for each data node...
-  public static JSONArray getJsonArrayDuplicateDataNodes(int dataNodeCount, String hostname, int basePort,
-      HardwareState hardwareState, JSONArray disks)
-      throws JSONException {
-    return getJsonArrayDuplicateDataNodes(dataNodeCount, hostname, basePort, -1, hardwareState, disks);
+      jsonArray.put(getJsonDataNode(hostname, basePort + i , hardwareState, disks));
+    }
+    return jsonArray;
   }
 
   // Does not increment basePort for each data node...
@@ -170,14 +118,7 @@
       throws JSONException {
     JSONArray jsonArray = new JSONArray();
     for (int i = 0; i < dataNodeCount; ++i) {
-      JSONArray ports;
-      if(sslPort != -1) {
-        ports = getPorts(basePort, sslPort);
-      }
-      else{
-        ports = getPorts(basePort);
-      }
-      jsonArray.put(getJsonDataNode(hostname, basePort, ports, hardwareState, disks));
+      jsonArray.put(getJsonDataNode(hostname, basePort, sslPort, hardwareState, disks));
     }
     return jsonArray;
   }
